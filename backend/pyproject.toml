[tool.poetry]
name = "airweave"
version = "0.1.0"
description = "Make any app searchable - Universal search and agent integration tool"
authors = ["Rauf Akdemir <rauf@airweave.ai>", "Lennert Jansen <lennert@airweave.ai>"]
packages = [{include = "airweave"}]

[tool.poetry.dependencies]
python = "^3.11"
fastapi = "^0.115.12"
uvicorn = {extras = ["standard"], version = "^0.27.0"}
sqlalchemy = {extras = ["asyncio"], version = "^2.0.25"}
alembic = "^1.13.1"
asyncpg = "^0.29.0"
pydantic = {extras = ["email"], version = "^2.5.3"}
python-jose = {extras = ["cryptography"], version = "^3.3.0"}
passlib = {extras = ["bcrypt"], version = "^1.7.4"}
python-multipart = "^0.0.6"
python-dotenv = "^1.0.0"
httpx = "^0.28.0"
redis = "^4.6.0"
tenacity = "^8.2.3"
structlog = "^24.1.0"
pydantic-settings = "^2.7.0"
psycopg2-binary = "^2.9.10"
weaviate = "^0.1.2"
weaviate-client = "^4.10.2"
markitdown = "^0.0.1a3"
neo4j = "^5.27.0"
pyodbc = "^5.2.0"
aiomysql = "^0.2.0"
aiosqlite = "^0.21.0"
aioodbc = "^0.5.0"
oracledb = "^2.5.1"
aiofiles = "^24.1.0"
croniter = "^6.0.0"
qdrant-client = "^1.13.3"
openai = "^1.58.1"
mistralai = "^1.7.0"
chonkie = {extras = ["code"], version = "^1.0.6"}
tiktoken = "^0.5.1"
fastapi-auth0 = "^0.5.0"
chardet = "^5.2.0"
anthropic = "^0.50.0"
azure-keyvault = "^4.2.0"
firecrawl-py = "^2.7.0"
temporalio = "^1.8.0"
azure-storage-blob = "^12.25.1"
azure-identity = "^1.23.0"
posthog = "^5.4.0"
aiolimiter = "^1.1.0"
pyyaml = "^6.0.1"
fastembed = "^0.7.1"
stripe = "^11.3.0"
tabulate = "^0.9.0"
<<<<<<< HEAD
=======
pdfminer-six = "^20250506"
>>>>>>> 4eff23a6

[tool.poetry.group.dev.dependencies]
pytest = "^8.0.0"
pytest-asyncio = "^0.23.5"
pytest-cov = "^4.1.0"
black = "^24.1.1"
isort = "^5.13.2"
mypy = "^1.8.0"
ruff = "^0.9.6"
pre-commit = "^3.6.0"
httpx = "^0.28.0"
faker = "^22.5.1"
aioresponses = "^0.7.6"
types-python-jose = "^3.3.4"
types-passlib = "^1.7.7"
mcp = "^1.3.0"
vulture = "^2.10"

[build-system]
requires = ["poetry-core"]
build-backend = "poetry.core.masonry.api"

[tool.black]
line-length = 88
target-version = ['py311']
include = '\.pyi?$'


[tool.isort]
profile = "black"
multi_line_output = 3
include_trailing_comma = true
force_grid_wrap = 0
use_parentheses = true
ensure_newline_before_comments = true
line_length = 100
extend_skip = ["backend (old, neena, only for inspiration)"]


[tool.mypy]
python_version = "3.11"
warn_return_any = true
warn_unused_configs = true
disallow_untyped_defs = true
check_untyped_defs = true

[tool.ruff]
line-length = 100
target-version = "py311"
extend-exclude = ["alembic", "local.py", "fern/**", "tests"]

[tool.ruff.lint]
select = [
    "E",  # pycodestyle errors
    "W",  # pycodestyle warnings
    "F",  # pyflakes
    "I",  # isort
    "C",  # flake8-comprehensions
    "B",  # flake8-bugbear
    "D",  # flake8-docstrings
]
ignore = ["B008"]  # ignore fastapi dependency injection warning

[tool.ruff.lint.pydocstyle]
convention = "google"

[tool.ruff.lint.per-file-ignores]
"__init__.py" = ["D104"]

[tool.ruff.format]
quote-style = "double"
indent-style = "space"
line-ending = "auto"
docstring-code-format = true

[tool.pytest.ini_options]
asyncio_mode = "auto"
testpaths = ["tests"]
python_files = ["test_*.py", "*_test.py"]
addopts = "-v --cov=airweave --cov-report=term-missing --cov-report=xml:coverage.xml"
markers = [
    "unit: mark a test as a unit test",
    "integration: mark a test as an integration test",
    "e2e: mark a test as an end-to-end test",
    "slow: mark a test as slow running"
]
extend-exclude = ["backend (old, neena, only for inspiration)"]<|MERGE_RESOLUTION|>--- conflicted
+++ resolved
@@ -2,19 +2,22 @@
 name = "airweave"
 version = "0.1.0"
 description = "Make any app searchable - Universal search and agent integration tool"
-authors = ["Rauf Akdemir <rauf@airweave.ai>", "Lennert Jansen <lennert@airweave.ai>"]
-packages = [{include = "airweave"}]
+authors = [
+    "Rauf Akdemir <rauf@airweave.ai>",
+    "Lennert Jansen <lennert@airweave.ai>",
+]
+packages = [{ include = "airweave" }]
 
 [tool.poetry.dependencies]
 python = "^3.11"
 fastapi = "^0.115.12"
-uvicorn = {extras = ["standard"], version = "^0.27.0"}
-sqlalchemy = {extras = ["asyncio"], version = "^2.0.25"}
+uvicorn = { extras = ["standard"], version = "^0.27.0" }
+sqlalchemy = { extras = ["asyncio"], version = "^2.0.25" }
 alembic = "^1.13.1"
 asyncpg = "^0.29.0"
-pydantic = {extras = ["email"], version = "^2.5.3"}
-python-jose = {extras = ["cryptography"], version = "^3.3.0"}
-passlib = {extras = ["bcrypt"], version = "^1.7.4"}
+pydantic = { extras = ["email"], version = "^2.5.3" }
+python-jose = { extras = ["cryptography"], version = "^3.3.0" }
+passlib = { extras = ["bcrypt"], version = "^1.7.4" }
 python-multipart = "^0.0.6"
 python-dotenv = "^1.0.0"
 httpx = "^0.28.0"
@@ -37,7 +40,7 @@
 qdrant-client = "^1.13.3"
 openai = "^1.58.1"
 mistralai = "^1.7.0"
-chonkie = {extras = ["code"], version = "^1.0.6"}
+chonkie = { extras = ["code"], version = "^1.0.6" }
 tiktoken = "^0.5.1"
 fastapi-auth0 = "^0.5.0"
 chardet = "^5.2.0"
@@ -53,10 +56,7 @@
 fastembed = "^0.7.1"
 stripe = "^11.3.0"
 tabulate = "^0.9.0"
-<<<<<<< HEAD
-=======
 pdfminer-six = "^20250506"
->>>>>>> 4eff23a6
 
 [tool.poetry.group.dev.dependencies]
 pytest = "^8.0.0"
@@ -110,15 +110,15 @@
 
 [tool.ruff.lint]
 select = [
-    "E",  # pycodestyle errors
-    "W",  # pycodestyle warnings
-    "F",  # pyflakes
-    "I",  # isort
-    "C",  # flake8-comprehensions
-    "B",  # flake8-bugbear
-    "D",  # flake8-docstrings
+    "E", # pycodestyle errors
+    "W", # pycodestyle warnings
+    "F", # pyflakes
+    "I", # isort
+    "C", # flake8-comprehensions
+    "B", # flake8-bugbear
+    "D", # flake8-docstrings
 ]
-ignore = ["B008"]  # ignore fastapi dependency injection warning
+ignore = ["B008"] # ignore fastapi dependency injection warning
 
 [tool.ruff.lint.pydocstyle]
 convention = "google"
@@ -141,6 +141,6 @@
     "unit: mark a test as a unit test",
     "integration: mark a test as an integration test",
     "e2e: mark a test as an end-to-end test",
-    "slow: mark a test as slow running"
+    "slow: mark a test as slow running",
 ]
 extend-exclude = ["backend (old, neena, only for inspiration)"]