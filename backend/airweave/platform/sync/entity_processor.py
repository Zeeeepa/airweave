"""Module for entity processing within the sync architecture."""

import asyncio
<<<<<<< HEAD
from typing import Dict, List, Optional, Set, Tuple
=======
from typing import Dict, List, Set
>>>>>>> 96268fb9

from fastembed import SparseTextEmbedding

from airweave import crud, models, schemas
from airweave.core.exceptions import NotFoundException
from airweave.core.shared_models import ActionType
from airweave.db.session import get_db_context
from airweave.platform.entities._base import BaseEntity, DestinationAction
from airweave.platform.sync.async_helpers import compute_entity_hash_async, run_in_thread_pool
from airweave.platform.sync.context import SyncContext


class EntityProcessor:
    """Processes entities through a pipeline of stages."""

    def __init__(self):
        """Initialize the entity processor with empty tracking dictionary."""
        self._entity_ids_encountered_by_type: Dict[str, Set[str]] = {}

    def initialize_tracking(self, sync_context: SyncContext) -> None:
        """Initialize entity tracking with entity types from the DAG.

        Args:
            sync_context: The sync context containing the DAG
        """
        self._entity_ids_encountered_by_type.clear()

        # Get all entity nodes from the DAG
        entity_nodes = [
            node for node in sync_context.dag.nodes if node.type == schemas.dag.NodeType.entity
        ]

        # Create a dictionary with entity names as keys and empty sets as values
        for node in entity_nodes:
            if node.name.endswith("Entity"):
                self._entity_ids_encountered_by_type[node.name] = set()

    async def process(
        self,
        entity: BaseEntity,
        source_node: schemas.DagNode,
        sync_context: SyncContext,
    ) -> List[BaseEntity]:
        """Process an entity through the complete pipeline.

        Note: Database sessions are created only when needed to minimize connection usage.
        """
        entity_context = f"Entity({entity.entity_id})"
        pipeline_start = asyncio.get_event_loop().time()

        try:
            sync_context.logger.debug(
                f"🛠 PROCESSOR_START [{entity_context}] Starting entity processing pipeline "
                f"(type: {entity.__class__.__name__})"
            )

            # Track the current entity
            entity_type = entity.__class__.__name__
            if entity_type not in self._entity_ids_encountered_by_type:
                self._entity_ids_encountered_by_type[entity_type] = set()

            # Check for duplicate processing
            if entity.entity_id in self._entity_ids_encountered_by_type[entity_type]:
                sync_context.logger.debug(
                    f"⏭️  PROCESSOR_DUPLICATE [{entity_context}] Already processed, skipping"
                )
                return []

            # Update entity tracking
            self._entity_ids_encountered_by_type[entity_type].add(entity.entity_id)
            await sync_context.progress.update_entities_encountered_count(
                self._entity_ids_encountered_by_type
            )

            # Check if entity should be skipped (set by file_manager or source)
            if getattr(entity, "should_skip", False):
                sync_context.logger.debug(
                    f"⏭️  PROCESSOR_SKIP [{entity_context}] Entity marked to skip"
                )
                await sync_context.progress.increment("skipped", 1)
                return []

            # Stage 1: Enrich entity with metadata
            sync_context.logger.debug(
                f"🏷️  PROCESSOR_ENRICH_START [{entity_context}] Enriching entity metadata"
            )
            enrich_start = asyncio.get_event_loop().time()

            enriched_entity = await self._enrich(entity, sync_context)

            enrich_elapsed = asyncio.get_event_loop().time() - enrich_start
            sync_context.logger.debug(
                f"✅ PROCESSOR_ENRICH_DONE [{entity_context}] Enriched in {enrich_elapsed:.3f}s"
            )

            # Stage 2: Determine action for entity (REQUIRES DATABASE)
            sync_context.logger.debug(
                f"🔍 PROCESSOR_ACTION_START [{entity_context}] Determining action"
            )
            action_start = asyncio.get_event_loop().time()

            db_entity, action = await self._determine_action(enriched_entity, sync_context)

            action_elapsed = asyncio.get_event_loop().time() - action_start
            sync_context.logger.debug(
                f"📋 PROCESSOR_ACTION_DONE [{entity_context}] Action: {action} "
                f"(determined in {action_elapsed:.3f}s)"
            )

            # Stage 2.5: Skip further processing if KEEP
            if action == DestinationAction.KEEP:
                await sync_context.progress.increment("kept", 1)
                total_elapsed = asyncio.get_event_loop().time() - pipeline_start
                sync_context.logger.debug(
                    f"⏭️  PROCESSOR_KEEP [{entity_context}] Entity kept, pipeline complete "
                    f"in {total_elapsed:.3f}s"
                )
                return []

            # Stage 3: Process entity through DAG
            sync_context.logger.debug(
                f"🔀 PROCESSOR_TRANSFORM_START [{entity_context}] Starting DAG transformation"
            )
            transform_start = asyncio.get_event_loop().time()

            processed_entities = await self._transform(enriched_entity, source_node, sync_context)

            transform_elapsed = asyncio.get_event_loop().time() - transform_start
            sync_context.logger.debug(
                f"🔄 PROCESSOR_TRANSFORM_DONE [{entity_context}] Transformed into "
                f"{len(processed_entities)} entities in {transform_elapsed:.3f}s"
            )

            # Check if transformation resulted in no entities
            if len(processed_entities) == 0:
                sync_context.logger.warning(
                    f"📭 PROCESSOR_EMPTY_TRANSFORM [{entity_context}] "
                    f"No entities produced, marking skipped"
                )
                await sync_context.progress.increment("skipped", 1)
                return []

            # Stage 4: Compute vector
            sync_context.logger.debug(
                f"🧮 PROCESSOR_VECTOR_START [{entity_context}] Computing vectors"
            )
            vector_start = asyncio.get_event_loop().time()

            processed_entities_with_vector = await self._compute_vector(
                processed_entities, sync_context
            )

            vector_elapsed = asyncio.get_event_loop().time() - vector_start
            sync_context.logger.debug(
                f"🎯 PROCESSOR_VECTOR_DONE [{entity_context}] Computed vectors for "
                f"{len(processed_entities_with_vector)} entities in {vector_elapsed:.3f}s"
            )

            # Stage 5: Persist entities based on action (REQUIRES DATABASE)
            sync_context.logger.debug(
                f"💾 PROCESSOR_PERSIST_START [{entity_context}] Persisting to destinations"
            )
            persist_start = asyncio.get_event_loop().time()

            await self._persist(
                enriched_entity, processed_entities_with_vector, db_entity, action, sync_context
            )

            persist_elapsed = asyncio.get_event_loop().time() - persist_start

            total_elapsed = asyncio.get_event_loop().time() - pipeline_start
            sync_context.logger.debug(
                f"✅ PROCESSOR_COMPLETE [{entity_context}] "
                f"Pipeline complete in {total_elapsed:.3f}s "
                f"(enrich: {enrich_elapsed:.3f}s, action: {action_elapsed:.3f}s, "
                f"transform: {transform_elapsed:.3f}s, vector: {vector_elapsed:.3f}s, "
                f"persist: {persist_elapsed:.3f}s)"
            )

            return processed_entities

        except Exception as e:
            pipeline_elapsed = asyncio.get_event_loop().time() - pipeline_start
            error_type = type(e).__name__
            error_message = str(e) if str(e) else "No error details available"

            # Log detailed error information
            sync_context.logger.warning(
                f"💥 PROCESSOR_ERROR [{entity_context}] Pipeline failed after "
                f"{pipeline_elapsed:.3f}s: {error_type}: {error_message}"
            )

            # For debugging empty errors
            if not str(e):
                sync_context.logger.warning(
                    f"🔍 PROCESSOR_ERROR_DETAILS [{entity_context}] "
                    f"Empty error of type {error_type}, repr: {repr(e)}"
                )

            # Mark as skipped and continue
            await sync_context.progress.increment("skipped", 1)
            sync_context.logger.warning(
                f"📊 PROCESSOR_SKIP_COUNT [{entity_context}] Marked as skipped due to error"
            )

            return []

    async def _enrich(self, entity: BaseEntity, sync_context: SyncContext) -> BaseEntity:
        """Enrich entity with sync metadata."""
        from datetime import datetime, timedelta, timezone

        from airweave.platform.entities._base import AirweaveSystemMetadata

        # Check if entity needs lazy materialization
        if hasattr(entity, "needs_materialization") and entity.needs_materialization:
            sync_context.logger.debug(
                f"🔄 PROCESSOR_LAZY_DETECT [Entity({entity.entity_id})] "
                f"Entity requires materialization"
            )
            await entity.materialize()

        # Create or update system metadata
        if entity.airweave_system_metadata is None:
            entity.airweave_system_metadata = AirweaveSystemMetadata()

        # Set all system metadata fields
        entity.airweave_system_metadata.source_name = sync_context.source._short_name
        entity.airweave_system_metadata.entity_type = entity.__class__.__name__
        entity.airweave_system_metadata.sync_id = sync_context.sync.id
        entity.airweave_system_metadata.sync_job_id = sync_context.sync_job.id
        entity.airweave_system_metadata.sync_metadata = sync_context.sync.sync_metadata

        # Get harmonized timestamps and use updated_at if available
        timestamps = entity.get_harmonized_timestamps()
        updated_at = timestamps.get("updated_at")
        created_at = timestamps.get("created_at")

        if updated_at:
            entity.airweave_system_metadata.airweave_updated_at = updated_at
        elif created_at:
            entity.airweave_system_metadata.airweave_updated_at = created_at
        else:
            # Default to 2 weeks ago in UTC if no updated_at field
            entity.airweave_system_metadata.airweave_updated_at = datetime.now(
                timezone.utc
            ) - timedelta(weeks=2)

        return entity

    async def _determine_action(
        self, entity: BaseEntity, sync_context: SyncContext
    ) -> tuple[Optional[models.Entity], DestinationAction]:
        """Determine what action to take for an entity.

        Creates a temporary database session for the lookup.
        """
        entity_context = f"Entity({entity.entity_id})"

        sync_context.logger.debug(
            f"🔍 ACTION_DB_LOOKUP [{entity_context}] Looking up existing entity in database"
        )
        db_start = asyncio.get_event_loop().time()

        # Create a new database session just for this lookup
        async with get_db_context() as db:
            try:
                db_entity = await crud.entity.get_by_entity_and_sync_id(
                    db=db, entity_id=entity.entity_id, sync_id=sync_context.sync.id
                )
            except NotFoundException:
                db_entity = None

        db_elapsed = asyncio.get_event_loop().time() - db_start

        if db_entity:
            sync_context.logger.debug(
                f"📋 ACTION_FOUND [{entity_context}] Found existing entity "
                f"(DB lookup: {db_elapsed:.3f}s)"
            )
        else:
            sync_context.logger.debug(
                f"🆕 ACTION_NEW [{entity_context}] No existing entity found "
                f"(DB lookup: {db_elapsed:.3f}s)"
            )

        # Hash computation
        sync_context.logger.debug(f"🔢 ACTION_HASH_START [{entity_context}] Computing entity hash")
        hash_start = asyncio.get_event_loop().time()

        current_hash = await compute_entity_hash_async(entity)

        hash_elapsed = asyncio.get_event_loop().time() - hash_start
        sync_context.logger.debug(
            f"🔢 ACTION_HASH_DONE [{entity_context}] Hash computed in {hash_elapsed:.3f}s"
        )

        if db_entity:
            if db_entity.hash != current_hash:
                action = DestinationAction.UPDATE
                sync_context.logger.debug(
                    f"🔄 ACTION_UPDATE [{entity_context}] Hash differs "
                    f"(stored: {db_entity.hash[:8]}..., current: {current_hash[:8]}...)"
                )
            else:
                action = DestinationAction.KEEP
                sync_context.logger.debug(
                    f"✅ ACTION_KEEP [{entity_context}] Hash matches, no changes needed"
                )
        else:
            action = DestinationAction.INSERT
            sync_context.logger.debug(
                f"➕ ACTION_INSERT [{entity_context}] New entity, will insert"
            )

        return db_entity, action

    async def _transform(
        self,
        entity: BaseEntity,
        source_node: schemas.DagNode,
        sync_context: SyncContext,
    ) -> List[BaseEntity]:
        """Transform entity through DAG routing.

        The router will create its own database session if needed.
        """
        sync_context.logger.debug(
            f"Starting transformation for entity {entity.entity_id} "
            f"(type: {type(entity).__name__}) from source node {source_node.id}"
        )

        # The router will create its own DB session if needed
        transformed_entities = await sync_context.router.process_entity(
            producer_id=source_node.id,
            entity=entity,
        )

        # Log details about the transformed entities
        entity_types = {}
        for e in transformed_entities:
            entity_type = type(e).__name__
            if entity_type in entity_types:
                entity_types[entity_type] += 1
            else:
                entity_types[entity_type] = 1

        type_summary = ", ".join([f"{count} {t}" for t, count in entity_types.items()])
        sync_context.logger.debug(
            f"Transformation complete: entity {entity.entity_id} transformed into "
            f"{len(transformed_entities)} entities ({type_summary})"
        )

        return transformed_entities

    async def _persist(
        self,
        parent_entity: BaseEntity,
        processed_entities: List[BaseEntity],
        db_entity: Optional[models.Entity],
        action: DestinationAction,
        sync_context: SyncContext,
    ) -> None:
        """Persist entities to destinations based on action.

        Args:
            parent_entity: The parent entity of the processed entities
            processed_entities: The entities to persist
            db_entity: The database entity to update
            action: The action to take
            sync_context: The sync context
        """
        if action == DestinationAction.KEEP:
            await self._handle_keep(sync_context)
        elif action == DestinationAction.INSERT:
            await self._handle_insert(parent_entity, processed_entities, sync_context)
        elif action == DestinationAction.UPDATE:
            await self._handle_update(parent_entity, processed_entities, db_entity, sync_context)

    async def _compute_vector(
        self,
        processed_entities: List[BaseEntity],
        sync_context: SyncContext,
    ) -> List[BaseEntity]:
        """Compute vector for entities.

        Args:
            processed_entities: The entities to compute vector for
            sync_context: The sync context

        Returns:
            The entities with vector computed
        """
        if not processed_entities:
            sync_context.logger.debug("📭 VECTOR_EMPTY No entities to vectorize")
            return []

        entity_context = self._get_entity_context(processed_entities)
        entity_count = len(processed_entities)

        sync_context.logger.debug(
            f"🧮 VECTOR_START [{entity_context}] Computing vectors for {entity_count} entities"
        )

        try:
            # Build embeddable texts (instead of stringifying full dicts)
            sync_context.logger.debug(
                f"🧩 VECTOR_TEXT_START [{entity_context}] Building embeddable texts"
            )
            convert_start = asyncio.get_event_loop().time()

            texts: list[str] = []
            for e in processed_entities:
                text = e.build_embeddable_text() if hasattr(e, "build_embeddable_text") else str(e)
                # Persist for downstream destinations/UI
                if hasattr(e, "embeddable_text"):
                    try:
                        e.embeddable_text = text
                    except Exception:
                        pass
                texts.append(text)

            convert_elapsed = asyncio.get_event_loop().time() - convert_start
            sync_context.logger.debug(
                (
                    f"🧩 VECTOR_TEXT_DONE [{entity_context}] Built {len(texts)} texts "
                    f"in {convert_elapsed:.3f}s"
                )
            )

            # Get embeddings from the model
            sync_context.logger.debug(
                f"🤖 VECTOR_EMBED_START [{entity_context}] Calling embedding model"
            )
            embed_start = asyncio.get_event_loop().time()

            embeddings, sparse_embeddings = await self._get_embeddings(
                texts, sync_context, entity_context
            )

            embed_elapsed = asyncio.get_event_loop().time() - embed_start
            sync_context.logger.debug(
                f"🤖 VECTOR_EMBED_DONE [{entity_context}] Got {len(embeddings)} neural embeddings "
                f"and {len(sparse_embeddings) if sparse_embeddings else 0} sparse embeddings "
                f"in {embed_elapsed:.3f}s"
            )

            # Assign vectors to entities
            sync_context.logger.debug(
                f"🔗 VECTOR_ASSIGN_START [{entity_context}] Assigning vectors to entities"
            )
            assign_start = asyncio.get_event_loop().time()

            processed_entities = await self._assign_vectors_to_entities(
                processed_entities, embeddings, sparse_embeddings, sync_context
            )

            assign_elapsed = asyncio.get_event_loop().time() - assign_start
            sync_context.logger.debug(
                f"🔗 VECTOR_ASSIGN_DONE [{entity_context}] "
                f"Assigned vectors in {assign_elapsed:.3f}s"
            )

            total_elapsed = convert_elapsed + embed_elapsed + assign_elapsed
            sync_context.logger.debug(
                f"✅ VECTOR_COMPLETE [{entity_context}] "
                f"Vectorization complete in {total_elapsed:.3f}s "
                f"(convert: {convert_elapsed:.3f}s, embed: {embed_elapsed:.3f}s, "
                f"assign: {assign_elapsed:.3f}s)"
            )

            return processed_entities

        except Exception as e:
            sync_context.logger.warning(
                f"💥 VECTOR_ERROR [{entity_context}] Vectorization failed: {str(e)}"
            )
            raise

    def _get_entity_context(self, processed_entities: List[BaseEntity]) -> str:
        """Get entity context string for logging."""
        if processed_entities:
            return "Entity batch"
        return "Entity batch"

    def _log_vectorization_start(
        self, processed_entities: List[BaseEntity], sync_context: SyncContext, entity_context: str
    ) -> None:
        """Log vectorization startup information."""
        embedding_model = sync_context.embedding_model
        entity_count = len(processed_entities)

        sync_context.logger.debug(
            f"Computing vectors for {entity_count} entities using {embedding_model.model_name}"
        )

        # # Log entity content lengths for debugging
        # content_lengths = [len(str(entity.to_storage_dict())) for entity in processed_entities]
        # total_length = sum(content_lengths)
        # avg_length = total_length / entity_count if entity_count else 0
        # max_length = max(content_lengths) if content_lengths else 0

        # sync_context.logger.debug(
        #     f"Entity content stats: total={total_length}, "
        #     f"avg={avg_length:.2f}, max={max_length}, count={entity_count}"
        # )

    async def _convert_entities_to_dicts(
        self, processed_entities: List[BaseEntity], sync_context: SyncContext
    ) -> List[str]:
        """Convert entities to dictionary representations."""

        def _convert_entities_to_dicts_sync(entities):
            entity_dicts = []
            for _i, entity in enumerate(entities):
                try:
                    entity_dict = str(entity.to_storage_dict())

                    # Log large entities for debugging
                    dict_length = len(entity_dict)
                    if dict_length > 30000:  # ~7500 tokens
                        entity_type = type(entity).__name__
                        sync_context.logger.warning(
                            f"🚨 ENTITY_TOO_LARGE Entity {entity.entity_id} ({entity_type}) "
                            f"stringified to {dict_length} chars (~{dict_length // 4} tokens)"
                        )
                        # Log first 1000 chars
                        sync_context.logger.warning(
                            f"📄 ENTITY_PREVIEW First 1000 chars of {entity.entity_id}:\n"
                            f"{entity_dict[:1000]}..."
                        )
                        # Log field info if available
                        if hasattr(entity, "model_dump"):
                            fields = entity.model_dump()
                            large_fields = []
                            for field_name, field_value in fields.items():
                                if isinstance(field_value, str) and len(field_value) > 1000:
                                    large_fields.append(f"{field_name}: {len(field_value)} chars")
                            if large_fields:
                                sync_context.logger.warning(
                                    f"📊 LARGE_FIELDS in {entity.entity_id}: "
                                    f"{', '.join(large_fields)}"
                                )

                    entity_dicts.append(entity_dict)

                except Exception as e:
                    sync_context.logger.warning(f"Error converting entity to dict: {str(e)}")
                    # Provide a fallback empty string to maintain array alignment
                    entity_dicts.append("")
            return entity_dicts

        # Process in smaller batches to prevent long blocking periods
        batch_size = 10
        all_dicts = []

        for i in range(0, len(processed_entities), batch_size):
            batch = processed_entities[i : i + batch_size]

            sync_context.logger.debug(
                f"📦 CONVERT_BATCH Converting batch {i // batch_size + 1} ({len(batch)} entities)"
            )

            batch_dicts = await run_in_thread_pool(_convert_entities_to_dicts_sync, batch)
            all_dicts.extend(batch_dicts)

            # Yield control between batches
            await asyncio.sleep(0)

        return all_dicts

    async def _get_embeddings(
        self, texts: List[str], sync_context: SyncContext, entity_context: str
    ) -> Tuple[List[List[float]], List[SparseTextEmbedding] | None]:
        """Get embeddings from the embedding model."""
        import asyncio
        import inspect

        embedding_model = sync_context.embedding_model
        loop = asyncio.get_event_loop()
        cpu_start = loop.time()

        # Get embeddings from the model with entity context
        if hasattr(embedding_model, "embed_many"):
            # Check if the embedding model supports entity_context parameter
            embed_many_signature = inspect.signature(embedding_model.embed_many)
            if "entity_context" in embed_many_signature.parameters:
                embeddings = await embedding_model.embed_many(texts, entity_context=entity_context)
            else:
                embeddings = await embedding_model.embed_many(texts)
        else:
            embeddings = await embedding_model.embed_many(texts)

        # Some destinations might not have a BM25 index, so we need to check if we need to compute
        # sparse embeddings.
        calculate_sparse_embeddings = any(
            await asyncio.gather(
                *[destination.has_keyword_index() for destination in sync_context.destinations]
            )
        )

        if calculate_sparse_embeddings:
            sparse_embedder = sync_context.keyword_indexing_model
            sparse_embeddings = list(await sparse_embedder.embed_many(texts))
        else:
            sparse_embeddings = None

        cpu_elapsed = loop.time() - cpu_start
        sync_context.logger.debug(
            f"Vector computation completed in {cpu_elapsed:.2f}s for {len(embeddings)} entities"
        )

        return embeddings, sparse_embeddings

    async def _assign_vectors_to_entities(
        self,
        processed_entities: List[BaseEntity],
        embeddings: List[List[float]],
        sparse_embeddings: List[SparseTextEmbedding] | None,
        sync_context: SyncContext,
    ) -> List[BaseEntity]:
        """Assign vectors to entities."""
        # Validate we got the expected number of embeddings
        if len(embeddings) != len(processed_entities):
            sync_context.logger.warning(
                f"Embedding count mismatch: got {len(embeddings)} embeddings "
                f"for {len(processed_entities)} entities"
            )

        # Assign vectors to entities in thread pool (CPU-bound operation for many entities)
        def _assign_vectors_to_entities_sync(entities, neural_vectors, sparse_vectors):
            for i, (processed_entity, neural_vector) in enumerate(
                zip(entities, neural_vectors, strict=False)
            ):
                try:
                    if neural_vector is None:
                        sync_context.logger.warning(
                            f"Received None vectors for entity at index {i}"
                        )
                        continue

                    sparse_vector = sparse_vectors[i] if sparse_vectors else None
                    vector_dim = len(neural_vector) if neural_vector else 0
                    sync_context.logger.debug(
                        f"Assigning vector of dimension {vector_dim} to "
                        f"entity {processed_entity.entity_id}"
                    )
                    # Ensure system metadata exists before setting vector
                    if processed_entity.airweave_system_metadata is None:
                        from airweave.platform.entities._base import AirweaveSystemMetadata

                        processed_entity.airweave_system_metadata = AirweaveSystemMetadata()
                    processed_entity.airweave_system_metadata.vectors = [
                        neural_vector,
                        sparse_vector,
                    ]
                except Exception as e:
                    sync_context.logger.warning(
                        f"Error assigning vector to entity at index {i}: {str(e)}"
                    )
            return entities

        return await run_in_thread_pool(
            _assign_vectors_to_entities_sync, processed_entities, embeddings, sparse_embeddings
        )

    async def _handle_keep(self, sync_context: SyncContext) -> None:
        """Handle KEEP action."""
        await sync_context.progress.increment(kept=1)

    async def _handle_insert(
        self,
        parent_entity: BaseEntity,
        processed_entities: List[BaseEntity],
<<<<<<< HEAD
        db_entity: Optional[models.Entity],
=======
>>>>>>> 96268fb9
        sync_context: SyncContext,
    ) -> None:
        """Handle INSERT action."""
        entity_context = f"Entity({parent_entity.entity_id})"

        if len(processed_entities) == 0:
            sync_context.logger.warning(f"📭 INSERT_EMPTY [{entity_context}] No entities to insert")
            await sync_context.progress.increment("skipped", 1)
            return

        sync_context.logger.debug(
            f"➕ INSERT_START [{entity_context}] Inserting {len(processed_entities)} entities"
        )

        # Database insertion
        sync_context.logger.debug(f"💾 INSERT_DB_START [{entity_context}] Creating database entity")
        db_start = asyncio.get_event_loop().time()

        parent_hash = await compute_entity_hash_async(parent_entity)

        # Create a new database session just for this insert
        async with get_db_context() as db:
            new_db_entity = await crud.entity.create(
                db=db,
                obj_in=schemas.EntityCreate(
                    sync_job_id=sync_context.sync_job.id,
                    sync_id=sync_context.sync.id,
                    entity_id=parent_entity.entity_id,
                    hash=parent_hash,
                ),
                ctx=sync_context.ctx,
            )

        db_elapsed = asyncio.get_event_loop().time() - db_start
        # Update system metadata with DB entity ID for parent and all processed entities
        if parent_entity.airweave_system_metadata:
            parent_entity.airweave_system_metadata.db_entity_id = new_db_entity.id

        # CRITICAL: Set db_entity_id for all processed entities (chunks)
        for entity in processed_entities:
            if entity.airweave_system_metadata:
                entity.airweave_system_metadata.db_entity_id = new_db_entity.id

        sync_context.logger.debug(
            f"💾 INSERT_DB_DONE [{entity_context}] Database entity created in {db_elapsed:.3f}s"
        )
        # Destination insertion
        sync_context.logger.debug(
            f"🎯 INSERT_DEST_START [{entity_context}] "
            f"Writing to {len(sync_context.destinations)} destinations"
        )
        dest_start = asyncio.get_event_loop().time()

        for i, destination in enumerate(sync_context.destinations):
            sync_context.logger.debug(
                f"📤 INSERT_DEST_{i} [{entity_context}] Writing to destination {i + 1}"
            )
            await destination.bulk_insert(processed_entities)

        dest_elapsed = asyncio.get_event_loop().time() - dest_start
        sync_context.logger.debug(
            f"🎯 INSERT_DEST_DONE [{entity_context}] "
            f"All destinations written in {dest_elapsed:.3f}s"
        )

        await sync_context.progress.increment("inserted", 1)

        # Increment guard rail usage for actual entity processing
        await sync_context.guard_rail.increment(ActionType.ENTITIES)

        total_elapsed = db_elapsed + dest_elapsed
        sync_context.logger.debug(
            f"✅ INSERT_COMPLETE [{entity_context}] Insert complete in {total_elapsed:.3f}s"
        )

    async def _handle_update(
        self,
        parent_entity: BaseEntity,
        processed_entities: List[BaseEntity],
        db_entity: models.Entity,
        sync_context: SyncContext,
    ) -> None:
        """Handle UPDATE action."""
        entity_context = f"Entity({parent_entity.entity_id})"

        if len(processed_entities) == 0:
            sync_context.logger.warning(f"📭 UPDATE_EMPTY [{entity_context}] No entities to update")
            await sync_context.progress.increment("skipped", 1)
            return

        sync_context.logger.debug(
            f"🔄 UPDATE_START [{entity_context}] Updating {len(processed_entities)} entities"
        )

        # Database update
        sync_context.logger.debug(f"💾 UPDATE_DB_START [{entity_context}] Updating database entity")
        db_start = asyncio.get_event_loop().time()

        parent_hash = await compute_entity_hash_async(parent_entity)

        # Create a new database session just for this update
        # Re-fetch entity in this session (original was from a different session)
        async with get_db_context() as db:
            # Re-query the entity in the new session to avoid session issues
            try:
                fresh_db_entity = await crud.entity.get_by_entity_and_sync_id(
                    db=db, entity_id=parent_entity.entity_id, sync_id=sync_context.sync.id
                )
                await crud.entity.update(
                    db=db,
                    db_obj=fresh_db_entity,
                    obj_in=schemas.EntityUpdate(hash=parent_hash),
                    ctx=sync_context.ctx,
                )
<<<<<<< HEAD
            except NotFoundException:
                sync_context.logger.warning(
                    f"📭 UPDATE_ENTITY_NOT_FOUND [{entity_context}] "
                    f"Entity no longer exists in database"
                )
                await sync_context.progress.increment("skipped", 1)
                return
=======
            else:
                sync_context.logger.warning(f"Failed to find entity {db_entity.id} for update")
>>>>>>> 96268fb9

        db_elapsed = asyncio.get_event_loop().time() - db_start
        # Update system metadata with DB entity ID for parent and all processed entities
        if parent_entity.airweave_system_metadata:
            parent_entity.airweave_system_metadata.db_entity_id = db_entity.id

        # CRITICAL: Set db_entity_id for all processed entities (chunks)
        for entity in processed_entities:
            if entity.airweave_system_metadata:
                entity.airweave_system_metadata.db_entity_id = db_entity.id

        sync_context.logger.debug(
            f"💾 UPDATE_DB_DONE [{entity_context}] Database updated in {db_elapsed:.3f}s"
        )

        # Destination update (delete then insert)
        sync_context.logger.debug(
            f"🗑️  UPDATE_DELETE_START [{entity_context}] Deleting old data from destinations"
        )
        delete_start = asyncio.get_event_loop().time()

        for i, destination in enumerate(sync_context.destinations):
            sync_context.logger.debug(
                f"🗑️  UPDATE_DELETE_{i} [{entity_context}] Deleting from destination {i + 1}"
            )
            await destination.bulk_delete_by_parent_id(
                parent_entity.entity_id, sync_context.sync.id
            )
            await destination.bulk_delete(
                [entity.entity_id for entity in processed_entities],
                sync_context.sync.id,
            )

        delete_elapsed = asyncio.get_event_loop().time() - delete_start
        sync_context.logger.debug(
            f"🗑️  UPDATE_DELETE_DONE [{entity_context}] "
            f"All deletions complete in {delete_elapsed:.3f}s"
        )

        sync_context.logger.debug(
            f"📤 UPDATE_INSERT_START [{entity_context}] Inserting new data to destinations"
        )
        insert_start = asyncio.get_event_loop().time()

        for i, destination in enumerate(sync_context.destinations):
            sync_context.logger.debug(
                f"📤 UPDATE_INSERT_{i} [{entity_context}] Inserting to destination {i + 1}"
            )
            await destination.bulk_insert(processed_entities)

        insert_elapsed = asyncio.get_event_loop().time() - insert_start
        sync_context.logger.debug(
            f"✅ UPDATE_INSERT_DONE [{entity_context}] "
            f"All insertions complete in {insert_elapsed:.3f}s"
        )

        await sync_context.progress.increment("updated", 1)

        # Increment guard rail usage for actual entity processing
        await sync_context.guard_rail.increment(ActionType.ENTITIES)

        total_elapsed = db_elapsed + delete_elapsed + insert_elapsed
        sync_context.logger.debug(
            f"✅ UPDATE_COMPLETE [{entity_context}] Update complete in {total_elapsed:.3f}s"
        )

    async def cleanup_orphaned_entities(self, sync_context: SyncContext) -> None:
        """Clean up orphaned entities that exist in the database."""
        sync_context.logger.info("🧹 Starting cleanup of orphaned entities")

        try:
            async with get_db_context() as db:
                # Get all entities currently stored for this sync (by sync_id, not sync_job_id)
                stored_entities = await crud.entity.get_by_sync_id(
                    db=db, sync_id=sync_context.sync.id
                )

                if not stored_entities:
                    sync_context.logger.info("🧹 No stored entities found, nothing to clean up")
                    return

                # Find orphaned entities (stored but not encountered)
                orphaned_entities = []
                for stored_entity in stored_entities:
                    # Check if entity_id exists in any of the node sets
                    entity_was_encountered = any(
                        stored_entity.entity_id in entity_set
                        for entity_set in self._entity_ids_encountered_by_type.values()
                    )
                    if not entity_was_encountered:
                        orphaned_entities.append(stored_entity)

                if not orphaned_entities:
                    sync_context.logger.info("🧹 No orphaned entities found")
                    return

                sync_context.logger.info(
                    f"🧹 Found {len(orphaned_entities)} orphaned entities to delete"
                )

                # TODO: wrap this in a unit of work transaction

                # Extract entity IDs for bulk operations
                orphaned_entity_ids = [entity.entity_id for entity in orphaned_entities]
                orphaned_db_ids = [entity.id for entity in orphaned_entities]

                # Delete from destinations first using bulk_delete
                for destination in sync_context.destinations:
                    await destination.bulk_delete(orphaned_entity_ids, sync_context.sync.id)

                # Delete from database using bulk_remove
                await crud.entity.bulk_remove(db=db, ids=orphaned_db_ids, ctx=sync_context.ctx)

                # Update progress tracking
                await sync_context.progress.increment("deleted", len(orphaned_entities))

                sync_context.logger.info(
                    f"✅ Cleanup complete: deleted {len(orphaned_entities)} orphaned entities"
                )

        except Exception as e:
            sync_context.logger.error(f"💥 Cleanup failed: {str(e)}", exc_info=True)
            raise e<|MERGE_RESOLUTION|>--- conflicted
+++ resolved
@@ -1,11 +1,7 @@
 """Module for entity processing within the sync architecture."""
 
 import asyncio
-<<<<<<< HEAD
 from typing import Dict, List, Optional, Set, Tuple
-=======
-from typing import Dict, List, Set
->>>>>>> 96268fb9
 
 from fastembed import SparseTextEmbedding
 
@@ -679,10 +675,7 @@
         self,
         parent_entity: BaseEntity,
         processed_entities: List[BaseEntity],
-<<<<<<< HEAD
         db_entity: Optional[models.Entity],
-=======
->>>>>>> 96268fb9
         sync_context: SyncContext,
     ) -> None:
         """Handle INSERT action."""
@@ -797,7 +790,6 @@
                     obj_in=schemas.EntityUpdate(hash=parent_hash),
                     ctx=sync_context.ctx,
                 )
-<<<<<<< HEAD
             except NotFoundException:
                 sync_context.logger.warning(
                     f"📭 UPDATE_ENTITY_NOT_FOUND [{entity_context}] "
@@ -805,10 +797,6 @@
                 )
                 await sync_context.progress.increment("skipped", 1)
                 return
-=======
-            else:
-                sync_context.logger.warning(f"Failed to find entity {db_entity.id} for update")
->>>>>>> 96268fb9
 
         db_elapsed = asyncio.get_event_loop().time() - db_start
         # Update system metadata with DB entity ID for parent and all processed entities
