"""Schemas for integration auth settings."""

from typing import Any, Optional

from pydantic import BaseModel, model_validator


class OAuth2TokenResponse(BaseModel):
    """OAuth2 token response schema.

    Attributes:
    ----------
        access_token (str): The access token.
        token_type (Optional[str]): The token type.
        expires_in (Optional[int]): The expiration time in seconds.
        refresh_token (Optional[str]): The refresh token.
        scope (Optional[str]): The scope of the token.
        extra_fields (dict[str, Any]): Extra fields.
    """

    access_token: str
    token_type: Optional[str] = None
    expires_in: Optional[int] = None
    refresh_token: Optional[str] = None
    scope: Optional[str] = None
    extra_fields: dict[str, Any] = {}

    class Config:
        """Pydantic configuration.

        Attributes:
        ----------
            extra: Configuration to allow extra fields.

        """

        extra = "allow"


class BaseAuthSettings(BaseModel):
    """Base authentication settings schema.

    Attributes:
    ----------
        integration_short_name: The short name of the integration.
        authentication_method: The authentication method (OAUTH_BROWSER, OAUTH_TOKEN, DIRECT, etc.).
        oauth_type: The OAuth type if applicable (ACCESS_ONLY, WITH_REFRESH, WITH_ROTATING_REFRESH).

    """

    integration_short_name: Optional[str] = None
    authentication_method: Optional[str] = None  # AuthenticationMethod value
    oauth_type: Optional[str] = None  # OAuthType value if OAuth


class NativeFunctionalityAuthSettings(BaseAuthSettings):
    """Native authentication settings schema."""

    pass


class APIKeyAuthSettings(BaseAuthSettings):
    """API key authentication settings schema."""

    pass


class URLAndAPIKeyAuthSettings(BaseAuthSettings):
    """URL and API key authentication settings schema."""

    pass


class OAuth2Settings(BaseAuthSettings):
    """OAuth2 authentication settings schema.

    Attributes:
    ----------
        integration_short_name (str): The integration short name.
        url (str): The authorization URL (may contain {placeholders} for templates).
        backend_url (str): The backend URL (may contain {placeholders} for templates).
        grant_type (str): The grant type.
        client_id (str): The client ID.
        client_secret (Optional[str]): The client secret. Only in dev.integrations.yaml.
        content_type (str): The content type.
        client_credential_location (str): The client credential location.
        additional_frontend_params (Optional[dict[str, str]]): Additional frontend params.
        scope (Optional[str]): The scope.
<<<<<<< HEAD
        url_template (bool): Whether url contains template variables (default: False).
        backend_url_template (bool): Whether backend_url has templates (default: False).
=======
        requires_pkce (bool): Whether this OAuth provider requires PKCE
            (Proof Key for Code Exchange). PKCE is a security extension that
            prevents authorization code interception. Set to True for providers
            like Airtable that mandate PKCE.
>>>>>>> 27c96e44

    """

    integration_short_name: str
    url: str
    backend_url: str
    grant_type: str
    client_id: str
    client_secret: Optional[str] = None
    content_type: str
    client_credential_location: str
    additional_frontend_params: Optional[dict[str, str]] = None
    scope: Optional[str] = None
    requires_pkce: bool = False

    # Template support for instance-specific OAuth URLs
    url_template: bool = False
    backend_url_template: bool = False

    @model_validator(mode="after")
    def validate_oauth_fields(self):
        """Validate that OAuth integrations have required fields."""
        if not self.url:
            raise ValueError(f"OAuth integration {self.integration_short_name} missing 'url' field")
        if not self.backend_url:
            raise ValueError(
                f"OAuth integration {self.integration_short_name} missing 'backend_url' field"
            )
        if not self.client_id:
            raise ValueError(
                f"OAuth integration {self.integration_short_name} missing 'client_id' field"
            )
        return self

    def render_url(self, **template_vars) -> str:
        """Render URL with template variables.

        Args:
            **template_vars: Variables to interpolate (e.g., instance_url="example.com")

        Returns:
            Rendered URL with variables replaced

        Raises:
            KeyError: If template variable missing

        Example:
            >>> settings.url = "https://{instance_url}/oauth/authorize"
            >>> settings.render_url(instance_url="example.com")
            'https://example.com/oauth/authorize'
        """
        if self.url_template:
            return self.url.format(**template_vars)
        return self.url

    def render_backend_url(self, **template_vars) -> str:
        """Render backend URL with template variables.

        Args:
            **template_vars: Variables to interpolate (e.g., instance_url="example.com")

        Returns:
            Rendered backend URL with variables replaced

        Raises:
            KeyError: If template variable missing

        Example:
            >>> settings.backend_url = "https://{instance_url}/oauth/token"
            >>> settings.render_backend_url(instance_url="example.com")
            'https://example.com/oauth/token'
        """
        if self.backend_url_template:
            return self.backend_url.format(**template_vars)
        return self.backend_url


class OAuth2WithRefreshSettings(OAuth2Settings):
    """OAuth2 with refresh token settings schema."""

    pass


class OAuth2WithRefreshRotatingSettings(OAuth2Settings):
    """OAuth2 with rotating refresh token settings schema."""

    pass


class ConfigClassAuthSettings(BaseAuthSettings):
    """Config class authentication settings schema."""

    pass


class OAuth2AuthUrl(BaseModel):
    """OAuth2 authorization URL schema.

    Attributes:
    ----------
        url (str): The authorization URL.
    """

    url: str<|MERGE_RESOLUTION|>--- conflicted
+++ resolved
@@ -86,15 +86,12 @@
         client_credential_location (str): The client credential location.
         additional_frontend_params (Optional[dict[str, str]]): Additional frontend params.
         scope (Optional[str]): The scope.
-<<<<<<< HEAD
         url_template (bool): Whether url contains template variables (default: False).
         backend_url_template (bool): Whether backend_url has templates (default: False).
-=======
         requires_pkce (bool): Whether this OAuth provider requires PKCE
             (Proof Key for Code Exchange). PKCE is a security extension that
             prevents authorization code interception. Set to True for providers
             like Airtable that mandate PKCE.
->>>>>>> 27c96e44
 
     """
 
