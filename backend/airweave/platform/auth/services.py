"""The services for handling OAuth2 authentication and token exchange for integrations."""

import base64
import hashlib
import secrets
from typing import Optional, Tuple
from urllib.parse import urlencode
from uuid import UUID

import httpx
from fastapi import HTTPException
from sqlalchemy.ext.asyncio import AsyncSession

from airweave import crud, schemas
from airweave.api.context import ApiContext
from airweave.core import credentials
from airweave.core.config import settings
from airweave.core.exceptions import NotFoundException, TokenRefreshError
from airweave.core.logging import ContextualLogger
from airweave.core.shared_models import ConnectionStatus
from airweave.db.unit_of_work import UnitOfWork
from airweave.models.integration_credential import IntegrationType
from airweave.platform.auth.schemas import (
    BaseAuthSettings,
    OAuth2Settings,
    OAuth2TokenResponse,
)
from airweave.platform.auth.settings import integration_settings


class OAuth2Service:
    """Service class for handling OAuth2 authentication and token exchange."""

    @staticmethod
    async def generate_auth_url(
        oauth2_settings: OAuth2Settings,
        client_id: Optional[str] = None,
        state: Optional[str] = None,
        template_configs: Optional[dict] = None,
    ) -> str:
        """Generate the OAuth2 authorization URL for an integration.

        Args:
            oauth2_settings: The OAuth2 settings for the integration
            client_id: Optional client ID to override the default one
            state: Optional state token to round-trip through the OAuth flow
            template_configs: Optional config fields for URL templates (e.g., instance_url)

        Returns:
            The authorization URL for the OAuth2 flow

        Raises:
            HTTPException: If there's an error generating the authorization URL
            ValueError: If template URL requires template_configs but it's missing
        """
        redirect_uri = OAuth2Service._get_redirect_url(oauth2_settings.integration_short_name)

        # if client_id is not provided, get it from the integration settings
        if not client_id:
            client_id = oauth2_settings.client_id

        # Render URL if it's a template
        if oauth2_settings.url_template:
            if not template_configs:
                raise ValueError(
                    f"template_configs needed for templated OAuth URLs "
                    f"({oauth2_settings.integration_short_name})"
                )
            try:
                auth_url_base = oauth2_settings.render_url(**template_configs)
            except KeyError as e:
                raise ValueError(
                    f"Missing template variable {e} for {oauth2_settings.integration_short_name}. "
                    f"Available in template_configs: {list(template_configs.keys())}"
                ) from e
        else:
            auth_url_base = oauth2_settings.url

        params = {
            "response_type": "code",
            "client_id": client_id,
            "redirect_uri": redirect_uri,
            **(oauth2_settings.additional_frontend_params or {}),
        }

        if oauth2_settings.scope:
            params["scope"] = oauth2_settings.scope

        if state is not None:
            params["state"] = state

        auth_url = f"{auth_url_base}?{urlencode(params)}"

        return auth_url

    @staticmethod
    async def exchange_authorization_code_for_token(
        ctx: ApiContext,
        source_short_name: str,
        code: str,
        client_id: Optional[str] = None,
        client_secret: Optional[str] = None,
        template_configs: Optional[dict] = None,
    ) -> OAuth2TokenResponse:
        """Exchange an authorization code for an OAuth2 token.

        Args:
        ----
            ctx (ApiContext): The API context.
            source_short_name (str): The short name of the integration source.
            code (str): The authorization code to exchange.
            client_id (Optional[str]): Optional client ID to override the default.
            client_secret (Optional[str]): Optional client secret to override the default.
            template_configs (Optional[dict]): Optional config fields for URL templates.

        Returns:
        -------
            OAuth2TokenResponse: The response containing the access token and other details.

        Raises:
        ------
            HTTPException: If settings are not found for the source or token exchange fails.
        """
        # Get the settings for this source to generate the URL
        oauth2_settings = await integration_settings.get_by_short_name(source_short_name)
        if not oauth2_settings:
            raise HTTPException(
                status_code=404, detail=f"Settings not found for source: {source_short_name}"
            )

        redirect_uri = OAuth2Service._get_redirect_url(source_short_name)

        # Render backend URL if it's a template
        if getattr(oauth2_settings, "backend_url_template", False):
            if not template_configs:
                raise ValueError(f"template_configs needed for {source_short_name}")
            try:
                backend_url = oauth2_settings.render_backend_url(**template_configs)
            except KeyError as e:
                raise ValueError(
                    f"Missing template variable {e} in template_configs for token exchange"
                ) from e
        else:
            backend_url = oauth2_settings.backend_url

        if not client_id and not client_secret:
            client_id = oauth2_settings.client_id
            client_secret = oauth2_settings.client_secret

        return await OAuth2Service._exchange_code(
            logger=ctx.logger,
            code=code,
            redirect_uri=redirect_uri,
            client_id=client_id,
            client_secret=client_secret,
            backend_url=backend_url,
            integration_config=oauth2_settings,
        )

    @staticmethod
    async def generate_auth_url_with_redirect(
        oauth2_settings: OAuth2Settings,
        *,
        redirect_uri: str,
        client_id: Optional[str] = None,
        state: Optional[str] = None,
        template_configs: Optional[dict] = None,
    ) -> Tuple[str, Optional[str]]:
        """Generate an OAuth2 authorization URL with PKCE support if required.

        For providers that require PKCE (e.g., Airtable), this method generates
        a code_verifier and includes the corresponding code_challenge in the
        authorization URL. The code_verifier must be stored and sent during
        token exchange.

        Args:
        ----
            oauth2_settings: The OAuth2 settings for the integration
            redirect_uri: The redirect URI for the OAuth callback
            client_id: Optional client ID to override the default
            state: Optional state token for CSRF protection
            template_configs: Optional config fields for URL templates (e.g., instance_url)

        Returns:
        -------
            Tuple[str, Optional[str]]: (authorization_url, code_verifier)
                - authorization_url: The complete URL to redirect the user to
                - code_verifier: The PKCE code verifier if PKCE is required, None otherwise

        Raises:
        ------
            ValueError: If template URL requires template_configs but it's missing
        """
        if not client_id:
            client_id = oauth2_settings.client_id

        # Render URL if it's a template
        if oauth2_settings.url_template:
            if not template_configs:
                raise ValueError(
                    f"template_configs needed for templated OAuth URLs "
                    f"({oauth2_settings.integration_short_name})"
                )
            try:
                auth_url_base = oauth2_settings.render_url(**template_configs)
            except KeyError as e:
                raise ValueError(
                    f"Missing template variable {e} for {oauth2_settings.integration_short_name}"
                ) from e
        else:
            auth_url_base = oauth2_settings.url

        params = {
            "response_type": "code",
            "client_id": client_id,
            "redirect_uri": redirect_uri,
            **(oauth2_settings.additional_frontend_params or {}),
        }
        if state:
            params["state"] = state
        if oauth2_settings.scope:
            params["scope"] = oauth2_settings.scope

        # Generate PKCE parameters if required by the provider
        code_verifier = None
        if oauth2_settings.requires_pkce:
            code_verifier, code_challenge = OAuth2Service._generate_pkce_challenge_pair()
            params["code_challenge"] = code_challenge
            params["code_challenge_method"] = "S256"

        auth_url = f"{auth_url_base}?{urlencode(params)}"
        return auth_url, code_verifier

    @staticmethod
    async def exchange_authorization_code_for_token_with_redirect(
        ctx: ApiContext,
        *,
        source_short_name: str,
        code: str,
        redirect_uri: str,
        client_id: Optional[str] = None,
        client_secret: Optional[str] = None,
        template_configs: Optional[dict] = None,
        code_verifier: Optional[str] = None,
    ) -> OAuth2TokenResponse:
        """Exchange an OAuth2 code using an explicit redirect_uri.

        Args:
        ----
            ctx: The API context
            source_short_name: The short name of the integration
            code: The authorization code from the OAuth provider
            redirect_uri: Must match the one used in authorization request
            client_id: Optional client ID override
            client_secret: Optional client secret override
            template_configs: Optional config fields for URL templates
            code_verifier: PKCE code verifier (required if provider uses PKCE)

        Returns:
        -------
            OAuth2TokenResponse: The response containing the access token and other details

        Raises:
        ------
            HTTPException: If settings not found or token exchange fails
            ValueError: If template URL requires template_configs but it's missing
        """
        try:
            oauth2_settings = await integration_settings.get_by_short_name(source_short_name)
        except KeyError as e:
            raise HTTPException(
                status_code=404, detail=f"Settings not found for source: {source_short_name}"
            ) from e

        # Render backend URL if it's a template
        if getattr(oauth2_settings, "backend_url_template", False):
            if not template_configs:
                raise ValueError(f"template_configs needed for {source_short_name}")
            try:
                backend_url = oauth2_settings.render_backend_url(**template_configs)
            except KeyError as e:
                raise ValueError(
                    f"Missing template variable {e} in template_configs for token exchange"
                ) from e
        else:
            backend_url = oauth2_settings.backend_url

        if not client_id:
            client_id = oauth2_settings.client_id
        if not client_secret:
            client_secret = oauth2_settings.client_secret

        return await OAuth2Service._exchange_code(
            logger=ctx.logger,
            code=code,
            redirect_uri=redirect_uri,
            client_id=client_id,
            client_secret=client_secret,
            backend_url=backend_url,
            integration_config=oauth2_settings,
            code_verifier=code_verifier,
        )

    @staticmethod
    async def refresh_access_token(
        db: AsyncSession,
        integration_short_name: str,
        ctx: ApiContext,
        connection_id: UUID,
        decrypted_credential: dict,
        config_fields: Optional[dict] = None,
    ) -> OAuth2TokenResponse:
        """Refresh an access token using a refresh token.

        Rotates the refresh token if the integration is configured to do so.

        Args:
        ----
            db (AsyncSession): The database session.
            integration_short_name (str): The short name of the integration.
            ctx (ApiContext): The API context.
            connection_id (UUID): The ID of the connection to refresh the token for.
            decrypted_credential (dict): The token and optional config fields
            config_fields (Optional[dict]): Config fields for template rendering

        Returns:
        -------
            OAuth2TokenResponse: The response containing the new access token and other details.

        Raises:
        ------
            TokenRefreshError: If token refresh fails
            NotFoundException: If the integration is not found

        """
        try:
            # Get and validate refresh token
            refresh_token = await OAuth2Service._get_refresh_token(ctx.logger, decrypted_credential)

            # Get and validate integration config
            integration_config = await OAuth2Service._get_integration_config(
                ctx.logger, integration_short_name
            )

            # NEW: Render backend URL if it's a template
            backend_url = integration_config.backend_url
            if getattr(integration_config, "backend_url_template", False):
                if not config_fields:
                    raise ValueError(
                        f"config_fields required for token refresh of {integration_short_name}"
                    )

                # Extract only auth-required fields if config class is available
                try:
                    from airweave import crud

                    source = await crud.source.get_by_short_name(db, integration_short_name)
                    if source and source.config_class:
                        from airweave.platform.locator import resource_locator

                        config_class = resource_locator.get_config(source.config_class)
                        template_config_values = config_class.extract_template_configs(
                            config_fields
                        )
                    else:
                        template_config_values = config_fields
                except Exception:
                    # Fallback to all config fields
                    template_config_values = config_fields

                try:
                    backend_url = integration_config.backend_url.format(**template_config_values)
                    ctx.logger.debug(f"Rendered backend URL for token refresh: {backend_url}")
                except KeyError as e:
                    raise ValueError(
                        f"Missing template variable {e} in config_fields for token refresh"
                    ) from e

            # Get client credentials
            # TODO: this is the only place we need to check the db for client credentials
            client_id, client_secret = await OAuth2Service._get_client_credentials(
                ctx.logger, integration_config, None, decrypted_credential
            )

            # Prepare request parameters
            headers, payload = OAuth2Service._prepare_token_request(
                ctx.logger, integration_config, refresh_token, client_id, client_secret
            )

            # Make request and handle response
            response = await OAuth2Service._make_token_request(
                ctx.logger, backend_url, headers, payload
            )

            # Handle rotating refresh tokens if needed
            oauth2_token_response = await OAuth2Service._handle_token_response(
                db, response, integration_config, ctx, connection_id
            )

            return oauth2_token_response

        except Exception as e:
            ctx.logger.error(
                f"Token refresh failed for organization {ctx.organization.id} and "
                f"integration {integration_short_name}: {str(e)}"
            )
            raise

    @staticmethod
    async def _get_refresh_token(logger: ContextualLogger, decrypted_credential: dict) -> str:
        """Get refresh token from decrypted credentials.

        Args:
        ----
            logger (ContextualLogger): The logger to use.
            decrypted_credential (dict): The decrypted credentials containing the refresh token.

        Returns:
        -------
            str: The refresh token.

        Raises:
        ------
            TokenRefreshError: If no refresh token is found
        """
        refresh_token = decrypted_credential.get("refresh_token", None)
        if not refresh_token:
            error_message = "No refresh token found"
            logger.error(error_message)
            raise TokenRefreshError(error_message)
        return refresh_token

    @staticmethod
    async def _get_integration_config(
        logger: ContextualLogger,
        integration_short_name: str,
    ) -> schemas.Source | schemas.Destination | schemas.EmbeddingModel:
        """Get and validate integration configuration exists.

        Args:
        ----
            logger (ContextualLogger): The logger to use.
            integration_short_name (str): The short name of the integration.

        Returns:
        -------
            schemas.Source | schemas.Destination | schemas.EmbeddingModel: The integration
                configuration.

        Raises:
        ------
            NotFoundException: If integration configuration is not found

        """
        integration_config = await integration_settings.get_by_short_name(integration_short_name)
        if not integration_config:
            error_message = f"Configuration for {integration_short_name} not found"
            logger.error(error_message)
            raise NotFoundException(error_message)
        return integration_config

    @staticmethod
    async def _get_client_credentials(
        logger: ContextualLogger,
        integration_config: schemas.Source | schemas.Destination | schemas.EmbeddingModel,
        auth_fields: Optional[dict] = None,
        decrypted_credential: Optional[dict] = None,
    ) -> tuple[str, str]:
        """Get client credentials based on priority ordering.

        Args:
        ----
            logger (ContextualLogger): The logger to use.
            integration_config: The integration configuration.
            auth_fields: Optional additional authentication fields for the connection.
            decrypted_credential: Optional decrypted credentials that may contain client ID/secret.

        Returns:
        -------
            tuple[str, str]: The client ID and client secret.

        Priority order:
        1. From decrypted_credential (if available)
        2. From auth_fields (if available)
        3. From integration_config (as fallback)
        """
        client_id = integration_config.client_id
        client_secret = integration_config.client_secret

        # First check decrypted_credential
        if decrypted_credential:
            client_id = decrypted_credential.get("client_id", client_id)
            client_secret = decrypted_credential.get("client_secret", client_secret)

        # Then check auth_fields
        if auth_fields:
            client_id = auth_fields.get("client_id", client_id)
            client_secret = auth_fields.get("client_secret", client_secret)

        return client_id, client_secret

    @staticmethod
    def _prepare_token_request(
        logger: ContextualLogger,
        integration_config: schemas.Source | schemas.Destination | schemas.EmbeddingModel,
        refresh_token: str,
        client_id: str,
        client_secret: str,
    ) -> tuple[dict, dict]:
        """Prepare headers and payload for token refresh request.

        Args:
        ----
            logger (ContextualLogger): The logger to use.
            integration_config (schemas.Source | schemas.Destination | schemas.EmbeddingModel):
                The integration configuration.
            refresh_token (str): The refresh token.
            client_id (str): The client ID.
            client_secret (str): The client secret.

        Returns:
        -------
            tuple[dict, dict]: The headers and payload.

        """
        headers = {
            "Content-Type": integration_config.content_type,
        }

        payload = {
            "grant_type": "refresh_token",
            "refresh_token": refresh_token,
        }

        if integration_config.client_credential_location == "header":
            encoded_credentials = OAuth2Service._encode_client_credentials(client_id, client_secret)
            headers["Authorization"] = f"Basic {encoded_credentials}"
        else:
            payload["client_id"] = client_id
            payload["client_secret"] = client_secret

        # Log the request details for debugging
        logger.info(
            f"OAuth2 code exchange request - "
            f"URL: {integration_config.backend_url}, "
            f"Redirect URI: {integration_config.backend_url}, "
            f"Client ID: {client_id}, "
            f"Code length: {len(refresh_token)}, "
            f"Grant type: {payload['grant_type']}, "
            f"Credential location: {integration_config.client_credential_location}"
        )

        return headers, payload

    @staticmethod
    async def _make_token_request(
        logger: ContextualLogger, url: str, headers: dict, payload: dict
    ) -> httpx.Response:
        """Make the token refresh request."""
        logger.info(f"Making token request to: {url}")

        try:
            async with httpx.AsyncClient() as client:
                logger.info(f"Sending request to {url}")
                response = await client.post(url, headers=headers, data=payload)

                logger.info(f"Received response: Status {response.status_code}, ")

                response.raise_for_status()
                return response

        except httpx.HTTPStatusError as e:
            logger.error(
                f"HTTP error during token request: {e.response.status_code} "
                f"{e.response.reason_phrase}"
            )

            # Try to log the error response
            try:
                error_content = e.response.json()
                logger.error(f"Error response body: {error_content}")
            except Exception:
                logger.error(f"Error response text: {e.response.text}")

            raise
        except Exception as e:
            logger.error(f"Unexpected error during token request: {str(e)}")
            raise

    @staticmethod
    async def _handle_token_response(
        db: AsyncSession,
        response: httpx.Response,
        integration_config: schemas.Source | schemas.Destination | schemas.EmbeddingModel,
        ctx: ApiContext,
        connection_id: UUID,
    ) -> OAuth2TokenResponse:
        """Handle the token response and update refresh token if needed.

        Args:
        ----
            db (AsyncSession): The database session.
            logger (ContextualLogger): The logger to use.
            response (httpx.Response): The response from the token refresh request.
            integration_config (schemas.Source | schemas.Destination | schemas.EmbeddingModel):
                The integration configuration.
            ctx (ApiContext): The API context.
            connection_id (UUID): The ID of the connection to update.

        Returns:
        -------
            OAuth2TokenResponse: The response containing the new access token and other details.
        """
        oauth2_token_response = OAuth2TokenResponse(**response.json())

        # Check if this is a rotating refresh token OAuth
        if (
            hasattr(integration_config, "oauth_type")
            and integration_config.oauth_type == "with_rotating_refresh"
        ):
            # Get connection and its credential
            connection = await crud.connection.get(db=db, id=connection_id, ctx=ctx)
            integration_credential = await crud.integration_credential.get(
                db=db, id=connection.integration_credential_id, ctx=ctx
            )

            # Update the credentials with the new refresh token
            current_credentials = credentials.decrypt(integration_credential.encrypted_credentials)
            current_credentials["refresh_token"] = oauth2_token_response.refresh_token

            # Encrypt and update the credentials
            encrypted_credentials = credentials.encrypt(current_credentials)
            await crud.integration_credential.update(
                db=db,
                db_obj=integration_credential,
                obj_in={"encrypted_credentials": encrypted_credentials},
                ctx=ctx,
            )

        return oauth2_token_response

    @staticmethod
    def _encode_client_credentials(client_id: str, client_secret: str) -> str:
        """Encodes the client ID and client secret in Base64.

        Args:
        ----
            client_id (str): The client ID.
            client_secret (str): The client secret.

        Returns:
        -------
            str: The Base64-encoded client credentials.

        """
        credentials = f"{client_id}:{client_secret}"
        credentials_bytes = credentials.encode("ascii")
        base64_bytes = base64.b64encode(credentials_bytes)
        base64_credentials = base64_bytes.decode("ascii")
        return base64_credentials

    @staticmethod
    def _generate_pkce_challenge_pair() -> Tuple[str, str]:
        """Generate PKCE code verifier and code challenge.

        PKCE (Proof Key for Code Exchange) is an OAuth 2.0 security extension
        that prevents authorization code interception attacks.

        Process:
        1. Generate a cryptographically random code_verifier (43-128 characters)
        2. Compute code_challenge = BASE64URL(SHA256(code_verifier))
        3. Send code_challenge in authorization request
        4. Send code_verifier in token exchange request

        The OAuth provider verifies that SHA256(code_verifier) == code_challenge,
        ensuring the token exchange request comes from the same client that
        initiated the authorization.

        Returns:
        -------
            Tuple[str, str]: (code_verifier, code_challenge)
                - code_verifier: Random string to be sent during token exchange
                - code_challenge: SHA256 hash to be sent during authorization

        References:
        ----------
            RFC 7636: https://tools.ietf.org/html/rfc7636
            Airtable OAuth: https://airtable.com/developers/web/api/oauth-reference

        """
        # Generate cryptographically secure random verifier (43-128 characters)
        # Using 64 bytes gives us ~86 base64 characters (well within spec)
        code_verifier = secrets.token_urlsafe(64)

        # Compute SHA256 hash of the verifier
        verifier_bytes = code_verifier.encode("ascii")
        sha256_hash = hashlib.sha256(verifier_bytes).digest()

        # Base64 URL-encode the hash (without padding as per spec)
        code_challenge = base64.urlsafe_b64encode(sha256_hash).decode("ascii").rstrip("=")

        return code_verifier, code_challenge

    @staticmethod
    def _get_redirect_url(integration_short_name: str) -> str:
        """Private method to generate the appropriate redirect URI based on environment.

        Args:
        ----
            integration_short_name: The short name of the integration.

        Returns:
        -------
            str: The redirect URI.

        """
        app_url = settings.app_url

        # if the oauth app cannot redirect to localhost because of http
        # paste: https://redirectmeto.com/ before the redirect uri
        # and set change the redirect uri in the oauth app as well

        return f"{app_url}/auth/callback"

    @staticmethod
    async def _exchange_code(
        *,
        logger: ContextualLogger,
        code: str,
        redirect_uri: str,
        client_id: str,
        client_secret: str,
        backend_url: str,
        integration_config: schemas.Source | schemas.Destination | schemas.EmbeddingModel,
        code_verifier: Optional[str] = None,
    ) -> OAuth2TokenResponse:
        """Core method to exchange an authorization code for tokens.

        Supports both standard OAuth 2.0 and PKCE (Proof Key for Code Exchange).
        When code_verifier is provided, it will be included in the token request
        to complete the PKCE flow.

        Args:
        ----
            logger: The logger to use
            code: The authorization code to exchange
            redirect_uri: The redirect URI used in the authorization request
            client_id: The OAuth2 client ID
            client_secret: The OAuth2 client secret
            backend_url: The backend URL for token exchange (may be rendered from template)
            integration_config: The integration configuration
            code_verifier: PKCE code verifier (required for PKCE-enabled providers)

        Returns:
        -------
            OAuth2TokenResponse: The response containing the access token and other token details

        Raises:
        ------
            HTTPException: If the token exchange fails

        """
        headers = {
            "Content-Type": integration_config.content_type,
        }

        payload = {
            "grant_type": integration_config.grant_type,
            "code": code,
            "redirect_uri": redirect_uri,
        }

<<<<<<< HEAD
=======
        # Add PKCE code verifier if provided (completes PKCE flow)
        if code_verifier:
            payload["code_verifier"] = code_verifier
            logger.debug("Including PKCE code_verifier in token exchange request")

>>>>>>> 7d672978
        if integration_config.client_credential_location == "header":
            encoded_credentials = OAuth2Service._encode_client_credentials(client_id, client_secret)
            headers["Authorization"] = f"Basic {encoded_credentials}"
        else:
            payload["client_id"] = client_id
            payload["client_secret"] = client_secret

        # Log the request details for debugging
        logger.info(
            f"OAuth2 code exchange request - "
            f"URL: {backend_url}, "
            f"Redirect URI: {redirect_uri}, "
            f"Client ID: {client_id}, "
            f"Code length: {len(code)}, "
            f"Grant type: {integration_config.grant_type}, "
            f"Credential location: {integration_config.client_credential_location}"
        )

        try:
            async with httpx.AsyncClient() as client:
                response = await client.post(backend_url, headers=headers, data=payload)
                response.raise_for_status()
        except httpx.HTTPStatusError as e:
            # Log the actual error response from the OAuth provider
            logger.error(
                f"OAuth2 token exchange failed - Status: {e.response.status_code}, "
                f"Response text: {e.response.text}"
            )
            raise HTTPException(status_code=400, detail=e.response.text) from e
        except Exception as e:
            logger.error(f"Failed to exchange authorization code: {str(e)}")
            raise HTTPException(
                status_code=400, detail="Failed to exchange authorization code"
            ) from e

        return OAuth2TokenResponse(**response.json())

    @staticmethod
    def _supports_oauth2(oauth_type: Optional[str]) -> bool:
        """Check if the integration supports OAuth2 based on oauth_type."""
        return oauth_type is not None

    @staticmethod
    async def _create_connection(
        db: AsyncSession,
        source: schemas.Source,
        settings: BaseAuthSettings,
        oauth2_response: OAuth2TokenResponse,
        ctx: ApiContext,
    ) -> schemas.Connection:
        """Create a new connection with OAuth2 credentials."""
        # Prepare credentials based on oauth type
        # If it's access_only OAuth, only store access token
        # Otherwise store both refresh and access tokens
        decrypted_credentials = (
            {"access_token": oauth2_response.access_token}
            if (hasattr(settings, "oauth_type") and settings.oauth_type == "access_only")
            else {
                "refresh_token": oauth2_response.refresh_token,
                "access_token": oauth2_response.access_token,
            }
        )

        # Include any extra fields from OAuth response (e.g., instance_url for Salesforce)
        # In Pydantic v2, extra fields are stored in __pydantic_extra__
        if hasattr(oauth2_response, "__pydantic_extra__") and oauth2_response.__pydantic_extra__:
            for key, value in oauth2_response.__pydantic_extra__.items():
                if value is not None:
                    decrypted_credentials[key] = value

        # Also check the extra_fields dict if present
        if hasattr(oauth2_response, "extra_fields") and oauth2_response.extra_fields:
            for key, value in oauth2_response.extra_fields.items():
                if value is not None and key not in decrypted_credentials:
                    decrypted_credentials[key] = value

        encrypted_credentials = credentials.encrypt(decrypted_credentials)

        async with UnitOfWork(db) as uow:
            # Create integration credential
            integration_credential_in = schemas.IntegrationCredentialCreate(
                name=f"{source.name} - {ctx.organization.id}",
                description=(f"OAuth2 credentials for {source.name} - {ctx.organization.id}"),
                integration_short_name=source.short_name,
                integration_type=IntegrationType.SOURCE,
                encrypted_credentials=encrypted_credentials,
            )

            integration_credential = await crud.integration_credential.create(
                uow.session, obj_in=integration_credential_in, ctx=ctx, uow=uow
            )

            await uow.session.flush()

            # Create connection
            connection_in = schemas.ConnectionCreate(
                name=f"Connection to {source.name}",
                integration_type=IntegrationType.SOURCE,
                status=ConnectionStatus.ACTIVE,
                integration_credential_id=integration_credential.id,
                short_name=source.short_name,
            )

            connection = await crud.connection.create(
                uow.session, obj_in=connection_in, ctx=ctx, uow=uow
            )

            await uow.commit()
            await uow.session.refresh(connection)

        return connection


oauth2_service = OAuth2Service()<|MERGE_RESOLUTION|>--- conflicted
+++ resolved
@@ -770,14 +770,11 @@
             "redirect_uri": redirect_uri,
         }
 
-<<<<<<< HEAD
-=======
         # Add PKCE code verifier if provided (completes PKCE flow)
         if code_verifier:
             payload["code_verifier"] = code_verifier
             logger.debug("Including PKCE code_verifier in token exchange request")
 
->>>>>>> 7d672978
         if integration_config.client_credential_location == "header":
             encoded_credentials = OAuth2Service._encode_client_credentials(client_id, client_secret)
             headers["Authorization"] = f"Basic {encoded_credentials}"
