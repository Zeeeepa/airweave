"""Google Drive source implementation.

Retrieves data from a user's Google Drive (read-only mode):
  - Shared drives (Drive objects)
  - Files within each shared drive
  - Files in the user's "My Drive" (non-shared, corpora=user)

Follows the same structure and pattern as other connector implementations
(e.g., Gmail, Asana, Todoist, HubSpot). The entity schemas are defined in
entities/google_drive.py.

References:
    https://developers.google.com/drive/api/v3/reference/drives (Shared drives)
    https://developers.google.com/drive/api/v3/reference/files  (Files)
"""

from typing import Any, AsyncGenerator, Dict, List, Optional, Tuple

import httpx
from tenacity import retry, retry_if_exception_type, stop_after_attempt, wait_exponential

from airweave.core.exceptions import TokenRefreshError
from airweave.platform.auth.schemas import AuthType
from airweave.platform.decorators import source
from airweave.platform.entities._base import ChunkEntity
from airweave.platform.entities.google_drive import (
    GoogleDriveDriveEntity,
    GoogleDriveFileDeletionEntity,
    GoogleDriveFileEntity,
)
from airweave.platform.sources._base import BaseSource


@source(
    name="Google Drive",
    short_name="google_drive",
    auth_type=AuthType.oauth2_with_refresh,
    auth_config_class="GoogleDriveAuthConfig",
    config_class="GoogleDriveConfig",
    labels=["File Storage"],
)
class GoogleDriveSource(BaseSource):
    """Google Drive source connector integrates with the Google Drive API to extract files.

    Supports both personal Google Drive (My Drive) and shared drives.

    It supports downloading and processing files
    while maintaining proper organization and access permissions.
    """

    @classmethod
    async def create(
        cls, access_token: str, config: Optional[Dict[str, Any]] = None
    ) -> "GoogleDriveSource":
        """Create a new Google Drive source instance with the provided OAuth access token."""
        instance = cls()
        instance.access_token = access_token

        config = config or {}
        instance.include_patterns = config.get("include_patterns", [])

        return instance

    # --- Incremental sync support (cursor field) ---
    def get_default_cursor_field(self) -> Optional[str]:
        """Default cursor field name for Google Drive incremental sync.

        We use the Drive Changes API page token. The field stored in `cursor.cursor_data`
        will be keyed under this name.
        """
        return "start_page_token"

    def validate_cursor_field(self, cursor_field: str) -> None:
        """Validate the cursor field for Google Drive.

        Only the default field name is supported. Users may override but it must equal
        the expected key so that the system can find the stored token.
        """
        valid_field = self.get_default_cursor_field()
        if cursor_field != valid_field:
            raise ValueError(
                f"Invalid cursor field '{cursor_field}' for Google Drive. Use '{valid_field}'."
            )

    def _get_cursor_data(self) -> Dict[str, Any]:
        if self.cursor:
            return self.cursor.cursor_data or {}
        return {}

    def _update_cursor_data(self, new_token: str) -> None:
        if not self.cursor:
            return
        cursor_field = self.get_effective_cursor_field() or self.get_default_cursor_field()
        if not cursor_field:
            return
        if not self.cursor.cursor_data:
            self.cursor.cursor_data = {}
        self.cursor.cursor_data[cursor_field] = new_token

    @retry(
        stop=stop_after_attempt(3),
        wait=wait_exponential(multiplier=1, min=2, max=10),
        retry=retry_if_exception_type((httpx.ConnectTimeout, httpx.ReadTimeout)),
        reraise=True,
    )
    async def _get_with_auth(  # noqa: C901
        self, client: httpx.AsyncClient, url: str, params: Optional[Dict] = None
    ) -> Dict:
        """Make an authenticated GET request to the Google Drive API with retry logic.

        This method now uses the token manager for authentication and handles
        401 errors by refreshing the token and retrying.
        """
        # Get a valid token (will refresh if needed)
        access_token = await self.get_access_token()
        if not access_token:
            raise ValueError("No access token available")

        headers = {"Authorization": f"Bearer {access_token}"}

        try:
            try:
                self.logger.debug(f"API GET {url} params={params if params else {}}")
            except Exception:
                pass
            # Add a longer timeout (30 seconds)
            resp = await client.get(url, headers=headers, params=params, timeout=30.0)

            # Handle 401 Unauthorized - token might have expired
            if resp.status_code == 401:
                self.logger.warning(f"Received 401 Unauthorized for {url}, refreshing token...")

                # If we have a token manager, try to refresh
                if self.token_manager:
                    try:
                        # Force refresh the token
                        new_token = await self.token_manager.refresh_on_unauthorized()
                        headers = {"Authorization": f"Bearer {new_token}"}

                        # Retry the request with the new token
                        resp = await client.get(url, headers=headers, params=params, timeout=30.0)

                    except TokenRefreshError as e:
                        self.logger.error(f"Failed to refresh token: {str(e)}")
                        raise httpx.HTTPStatusError(
                            "Authentication failed and token refresh was unsuccessful",
                            request=resp.request,
                            response=resp,
                        ) from e
                else:
                    # No token manager, can't refresh
                    self.logger.error("No token manager available to refresh expired token")
                    resp.raise_for_status()

            # Raise for other HTTP errors
            resp.raise_for_status()
            return resp.json()

        except httpx.ConnectTimeout:
            self.logger.error(f"Connection timeout accessing Google Drive API: {url}")
            raise
        except httpx.ReadTimeout:
            self.logger.error(f"Read timeout accessing Google Drive API: {url}")
            raise
        except httpx.HTTPStatusError as e:
            self.logger.error(
                f"HTTP status error {e.response.status_code} from Google Drive API: {url}"
            )
            raise
        except httpx.HTTPError as e:
            self.logger.error(f"HTTP error when accessing Google Drive API: {url}, {str(e)}")
            raise
        except Exception as e:
            self.logger.error(f"Unexpected error accessing Google Drive API: {url}, {str(e)}")
            raise

    async def _list_drives(self, client: httpx.AsyncClient) -> AsyncGenerator[Dict, None]:
        """List all shared drives (Drive objects) using pagination.

        GET https://www.googleapis.com/drive/v3/drives
        """
        url = "https://www.googleapis.com/drive/v3/drives"
        params = {"pageSize": 100}
        while url:
            data = await self._get_with_auth(client, url, params=params)
            drives = data.get("drives", [])
            self.logger.debug(f"List drives page: returned {len(drives)} drives")
            for drive_obj in drives:
                yield drive_obj

            # Handle pagination
            next_page_token = data.get("nextPageToken")
            if not next_page_token:
                break  # no more results
            params["pageToken"] = next_page_token
            url = "https://www.googleapis.com/drive/v3/drives"  # keep the same base URL

    async def _generate_drive_entities(
        self, client: httpx.AsyncClient
    ) -> AsyncGenerator[ChunkEntity, None]:
        """Generate GoogleDriveDriveEntity objects for each shared drive."""
        async for drive_obj in self._list_drives(client):
            yield GoogleDriveDriveEntity(
                entity_id=drive_obj["id"],
                # No breadcrumbs for top-level drives in this connector
                breadcrumbs=[],
                drive_id=drive_obj["id"],
                name=drive_obj.get("name"),
                kind=drive_obj.get("kind"),
                color_rgb=drive_obj.get("colorRgb"),
                created_time=drive_obj.get("createdTime"),
                hidden=drive_obj.get("hidden", False),
                org_unit_id=drive_obj.get("orgUnitId"),
            )

    # --- Changes API helpers ---
    async def _get_start_page_token(self, client: httpx.AsyncClient) -> str:
        url = "https://www.googleapis.com/drive/v3/changes/startPageToken"
        params = {
            "supportsAllDrives": "true",
        }
        data = await self._get_with_auth(client, url, params=params)
        token = data.get("startPageToken")
        if not token:
            raise ValueError("Failed to retrieve startPageToken from Drive API")
        return token

    async def _iterate_changes(
        self, client: httpx.AsyncClient, start_token: str
    ) -> AsyncGenerator[Dict, None]:
        """Iterate over all changes since the provided page token.

        Yields individual change objects. Stores the latest newStartPageToken on the instance
        for use after the stream completes.
        """
        url = "https://www.googleapis.com/drive/v3/changes"
        params: Dict[str, Any] = {
            "pageToken": start_token,
            "includeRemoved": "true",
            "includeItemsFromAllDrives": "true",
            "supportsAllDrives": "true",
            "pageSize": 1000,
            "fields": (
                "nextPageToken,newStartPageToken,"
                "changes(removed,fileId,changeType,file("
                "id,name,mimeType,description,trashed,explicitlyTrashed,"
                "parents,shared,webViewLink,iconLink,createdTime,modifiedTime,size,md5Checksum)"
                ")"
            ),
        }

        latest_new_start: Optional[str] = None

        while True:
            data = await self._get_with_auth(client, url, params=params)
            for change in data.get("changes", []) or []:
                yield change

            next_token = data.get("nextPageToken")
            latest_new_start = data.get("newStartPageToken") or latest_new_start

            if next_token:
                params["pageToken"] = next_token
            else:
                break

        # Persist for caller
        self._latest_new_start_page_token = latest_new_start

    async def _list_files(
        self,
        client: httpx.AsyncClient,
        corpora: str,
        include_all_drives: bool,
        drive_id: Optional[str] = None,
        context: str = "",
    ) -> AsyncGenerator[Dict, None]:
        """Generic method to list files with configurable parameters.

        Args:
            client: HTTP client to use for requests
            corpora: Google Drive API corpora parameter ("drive" or "user")
            include_all_drives: Whether to include items from all drives
            drive_id: ID of the shared drive to list files from (only for corpora="drive")
            context: Context string for logging
        """
        url = "https://www.googleapis.com/drive/v3/files"
        params = {
            "pageSize": 100,
            "corpora": corpora,
            "includeItemsFromAllDrives": str(include_all_drives).lower(),
            "supportsAllDrives": "true",
            "q": "mimeType != 'application/vnd.google-apps.folder'",
            "fields": "nextPageToken, files(id, name, mimeType, description, starred, trashed, "
            "explicitlyTrashed, parents, shared, webViewLink, iconLink, createdTime, "
            "modifiedTime, size, md5Checksum, webContentLink)",
        }

        if drive_id:
            params["driveId"] = drive_id

        self.logger.debug(
            f"List files start: corpora={corpora}, include_all_drives={include_all_drives}, "
            f"drive_id={drive_id}, base_q={params['q']}, context={context}"
        )

        total_files_from_api = 0  # Track total files returned by API
        page_count = 0

        while url:
            try:
                data = await self._get_with_auth(client, url, params=params)
            except Exception as e:
                self.logger.error(f"Error fetching files: {str(e)}")
                break

            files_in_page = data.get("files", [])
            page_count += 1
            files_count = len(files_in_page)
            total_files_from_api += files_count

            # Log how many files the API returned in this page
            self.logger.debug(
                f"\n\nGoogle Drive API returned {files_count} files in page {page_count} "
                f"({context})\n\n"
            )

            for file_obj in files_in_page:
                yield file_obj

            # Handle pagination
            next_page_token = data.get("nextPageToken")
            if not next_page_token:
                break
            params["pageToken"] = next_page_token
            url = "https://www.googleapis.com/drive/v3/files"

        # Log total count when done
        self.logger.debug(
            f"\n\nGoogle Drive API returned {total_files_from_api} total files across "
            f"{page_count} pages ({context})\n\n"
        )

    async def _list_folders(
        self,
        client: httpx.AsyncClient,
        corpora: str,
        include_all_drives: bool,
        drive_id: Optional[str],
        parent_id: Optional[str],
    ) -> AsyncGenerator[Dict, None]:
        """List folders under a given parent.

        If parent_id is None, returns all folders matching name in the scope.
        """
        url = "https://www.googleapis.com/drive/v3/files"
        params = {
            "pageSize": 100,
            "corpora": corpora,
            "includeItemsFromAllDrives": str(include_all_drives).lower(),
            "supportsAllDrives": "true",
            "fields": "nextPageToken, files(id, name, parents)",
        }

        # Base folder query
        if parent_id:
            q = (
                f"'{parent_id}' in parents and "
                "mimeType = 'application/vnd.google-apps.folder' and trashed = false"
            )
        else:
            q = "mimeType = 'application/vnd.google-apps.folder' and trashed = false"
        params["q"] = q

        if drive_id:
            params["driveId"] = drive_id

        self.logger.debug(
            (
                "List folders start: parent_id=%s, corpora=%s, drive_id=%s, q=%s"
                % (parent_id, corpora, drive_id, q)
            )
        )

        while url:
            data = await self._get_with_auth(client, url, params=params)
            folders = data.get("files", [])
            self.logger.debug(
                f"List folders page: parent_id={parent_id}, returned {len(folders)} folders"
            )
            for folder in folders:
                yield folder

            next_page_token = data.get("nextPageToken")
            if not next_page_token:
                break
            params["pageToken"] = next_page_token
            url = "https://www.googleapis.com/drive/v3/files"

    async def _list_files_in_folder(
        self,
        client: httpx.AsyncClient,
        corpora: str,
        include_all_drives: bool,
        drive_id: Optional[str],
        parent_id: str,
        name_token: Optional[str] = None,
    ) -> AsyncGenerator[Dict, None]:
        """List files directly under a given folder.

        Optionally coarse filtered by a "name contains" token.
        """
        url = "https://www.googleapis.com/drive/v3/files"
        base_q = (
            f"'{parent_id}' in parents and "
            "mimeType != 'application/vnd.google-apps.folder' and trashed = false"
        )
        if name_token:
            safe_token = name_token.replace("'", "\\'")
            q = f"{base_q} and name contains '{safe_token}'"
        else:
            q = base_q

        params = {
            "pageSize": 100,
            "corpora": corpora,
            "includeItemsFromAllDrives": str(include_all_drives).lower(),
            "supportsAllDrives": "true",
            "q": q,
            "fields": (
                "nextPageToken, files("
                "id, name, mimeType, description, starred, trashed, "
                "explicitlyTrashed, parents, shared, webViewLink, iconLink, "
                "createdTime, modifiedTime, size, md5Checksum, webContentLink)"
            ),
        }
        if drive_id:
            params["driveId"] = drive_id

        self.logger.debug(
            f"List files-in-folder start: parent_id={parent_id}, name_token={name_token}, q={q}"
        )

        while url:
            data = await self._get_with_auth(client, url, params=params)
            files_in_page = data.get("files", [])
            self.logger.debug(
                (
                    "List files-in-folder page: parent_id=%s, returned %d files"
                    % (parent_id, len(files_in_page))
                )
            )
            for f in files_in_page:
                yield f

            next_page_token = data.get("nextPageToken")
            if not next_page_token:
                break
            params["pageToken"] = next_page_token
            url = "https://www.googleapis.com/drive/v3/files"

    def _extract_name_token_from_glob(self, pattern: str) -> Optional[str]:
        """Extract a coarse token for name contains from a glob (best-effort)."""
        import re

        # '*.pdf' -> '.pdf', 'report*' -> 'report'
        if pattern.startswith("*."):
            return pattern[1:]
        m = re.match(r"([^*?]+)[*?].*", pattern)
        if m:
            return m.group(1)
        if "*" not in pattern and "?" not in pattern and pattern:
            return pattern
        return None

    async def _traverse_and_yield_files(
        self,
        client: httpx.AsyncClient,
        corpora: str,
        include_all_drives: bool,
        drive_id: Optional[str],
        start_folder_ids: List[str],
        filename_glob: Optional[str],
        context: str,
    ) -> AsyncGenerator[Dict, None]:
        """BFS traversal from start folders yielding file objects.

        Final match is performed by filename glob.
        """
        import fnmatch
        from collections import deque

        name_token = self._extract_name_token_from_glob(filename_glob) if filename_glob else None

        self.logger.debug(
            f"Traverse start: roots={len(start_folder_ids)}, filename_glob={filename_glob}, "
            f"name_token={name_token}"
        )

        queue = deque(start_folder_ids)
        while queue:
            folder_id = queue.popleft()

            self.logger.debug(f"Scanning folder: {folder_id}")
            # Files directly in this folder
            async for file_obj in self._list_files_in_folder(
                client, corpora, include_all_drives, drive_id, folder_id, name_token
            ):
                file_name = file_obj.get("name", "")
                if filename_glob:
                    matched = fnmatch.fnmatch(file_name, filename_glob)
                    self.logger.debug(
                        f"Encountered file: {file_name} ({file_obj.get('id')}) "
                        f"matched={matched} pattern={filename_glob}"
                    )
                    if matched:
                        yield file_obj
                else:
                    self.logger.debug(
                        f"Encountered file: {file_name} ({file_obj.get('id')}) matched=True"
                    )
                    yield file_obj

            # Subfolders
            async for subfolder in self._list_folders(
                client, corpora, include_all_drives, drive_id, folder_id
            ):
                self.logger.debug(
                    f"Enqueue subfolder: {subfolder.get('name')} ({subfolder.get('id')})"
                )
                queue.append(subfolder["id"])

    async def _resolve_pattern_to_roots(  # noqa: C901
        self,
        client: httpx.AsyncClient,
        corpora: str,
        include_all_drives: bool,
        drive_id: Optional[str],
        pattern: str,
    ) -> Tuple[List[str], Optional[str]]:
        """Resolve a simple path-like include pattern to starting folder IDs and a filename glob.

        Supports patterns like: 'Folder/*', 'Folder/Sub/file.pdf'.
        Folder segments are treated as exact names.
        The last segment may be a filename glob; if omitted, includes all files recursively.
        """
        # Normalize pattern and split
        self.logger.debug(f"Resolve pattern: '{pattern}'")
        norm = pattern.strip().strip("/")
        segments = norm.split("/") if norm else []

        if not segments:
            return [], None

        # Determine if last segment is a file glob (has '.' or wildcard) -> treat as filename glob
        last = segments[-1]
        filename_glob: Optional[str] = None
        folder_segments = segments
        if "." in last or "*" in last or "?" in last:
            filename_glob = last
            folder_segments = segments[:-1]
        self.logger.debug(
            f"Pattern segments: folders={folder_segments}, filename_glob={filename_glob}"
        )

        async def find_folders_by_name(  # noqa: C901
            parent_ids: Optional[List[str]], name: str
        ) -> List[str]:
            found: List[str] = []
            if parent_ids:
                for pid in parent_ids:
                    # List child folders with exact name under pid
                    url = "https://www.googleapis.com/drive/v3/files"
                    safe_name = name.replace("'", "\\'")
                    q = (
                        f"'{pid}' in parents and mimeType = 'application/vnd.google-apps.folder' "
                        f"and name = '{safe_name}' and trashed = false"
                    )
                    params = {
                        "pageSize": 100,
                        "corpora": corpora,
                        "includeItemsFromAllDrives": str(include_all_drives).lower(),
                        "supportsAllDrives": "true",
                        "q": q,
                        "fields": "nextPageToken, files(id)",
                    }
                    if drive_id:
                        params["driveId"] = drive_id

                    url_iter = url
                    while url_iter:
                        data = await self._get_with_auth(client, url_iter, params=params)
                        for f in data.get("files", []):
                            found.append(f["id"])
                        npt = data.get("nextPageToken")
                        if not npt:
                            break
                        params["pageToken"] = npt
                        url_iter = url
                self.logger.debug(
                    (
                        "find_folders_by_name: name='%s' under %d parents -> %d matches"
                        % (name, len(parent_ids), len(found))
                    )
                )
            else:
                # Search folders by exact name anywhere in scope
                url = "https://www.googleapis.com/drive/v3/files"
                safe_name = name.replace("'", "\\'")
                q = (
                    "mimeType = 'application/vnd.google-apps.folder' and "
                    f"name = '{safe_name}' and trashed = false"
                )
                params = {
                    "pageSize": 100,
                    "corpora": corpora,
                    "includeItemsFromAllDrives": str(include_all_drives).lower(),
                    "supportsAllDrives": "true",
                    "q": q,
                    "fields": "nextPageToken, files(id)",
                }
                if drive_id:
                    params["driveId"] = drive_id

                url_iter = url
                while url_iter:
                    data = await self._get_with_auth(client, url_iter, params=params)
                    for f in data.get("files", []):
                        found.append(f["id"])
                    npt = data.get("nextPageToken")
                    if not npt:
                        break
                    params["pageToken"] = npt
                    url_iter = url
                self.logger.debug(
                    f"find_folders_by_name: global name='{name}' -> {len(found)} matches"
                )
            return found

        parent_ids: Optional[List[str]] = None
        for seg in folder_segments:
            ids = await find_folders_by_name(parent_ids, seg)
            parent_ids = ids
            if not parent_ids:
                break

        # If no folder segments (pattern was just filename glob) return empty roots
        if not folder_segments:
            return [], filename_glob or "*"
        self.logger.debug(
            f"Resolved roots: count={len(parent_ids or [])}, filename_glob={filename_glob}"
        )
        return parent_ids or [], filename_glob

    def _get_export_format_and_extension(self, mime_type: str) -> tuple[str, str]:
        """Get the appropriate export MIME type and file extension for Google native files.

        Returns:
            tuple: (export_mime_type, file_extension)
        """
        # Mapping of Google MIME types to their corresponding export formats
        google_export_map = {
            "application/vnd.google-apps.document": (
                "application/vnd.openxmlformats-officedocument.wordprocessingml.document",
                ".docx",
            ),
            "application/vnd.google-apps.spreadsheet": (
                "application/vnd.openxmlformats-officedocument.spreadsheetml.sheet",
                ".xlsx",
            ),
            "application/vnd.google-apps.presentation": (
                "application/vnd.openxmlformats-officedocument.presentationml.presentation",
                ".pptx",
            ),
        }

        # Return the specific format if available, otherwise fallback to PDF
        return google_export_map.get(mime_type, ("application/pdf", ".pdf"))

    def _build_file_entity(self, file_obj: Dict) -> Optional[GoogleDriveFileEntity]:
        """Helper to build a GoogleDriveFileEntity from a file API response object.

        Returns None for files that should be skipped (e.g., trashed files).
        """
        # Create download URL based on file type
        download_url = None

        # Get the original file name
        file_name = file_obj.get("name", "Untitled")

        if file_obj.get("mimeType", "").startswith("application/vnd.google-apps."):
            # For Google native files, get the appropriate export format
            export_mime_type, file_extension = self._get_export_format_and_extension(
                file_obj.get("mimeType", "")
            )

            # Create export URL with the appropriate MIME type
            download_url = f"https://www.googleapis.com/drive/v3/files/{file_obj['id']}/export?mimeType={export_mime_type}"

            # Add the appropriate extension if it's not already there
            if not file_name.lower().endswith(file_extension):
                file_name = f"{file_name}{file_extension}"

        elif not file_obj.get("trashed", False):
            # For regular files, use direct download or webContentLink
            download_url = f"https://www.googleapis.com/drive/v3/files/{file_obj['id']}?alt=media"

        # Return None if download_url is None (typically for trashed files)
        if not download_url:
            return None

        return GoogleDriveFileEntity(
            entity_id=file_obj["id"],
            breadcrumbs=[],
            file_id=file_obj["id"],
            download_url=download_url,
            name=file_name,  # Use the modified name with extension
            mime_type=file_obj.get("mimeType"),
            description=file_obj.get("description"),
            starred=file_obj.get("starred", False),
            trashed=file_obj.get("trashed", False),
            explicitly_trashed=file_obj.get("explicitlyTrashed", False),
            parents=file_obj.get("parents", []),
            owners=file_obj.get("owners", []),
            shared=file_obj.get("shared", False),
            web_view_link=file_obj.get("webViewLink"),
            icon_link=file_obj.get("iconLink"),
            created_time=file_obj.get("createdTime"),
            modified_time=file_obj.get("modifiedTime"),
            size=int(file_obj["size"]) if file_obj.get("size") else None,
            md5_checksum=file_obj.get("md5Checksum"),
        )

    async def _generate_file_entities(
        self,
        client: httpx.AsyncClient,
        corpora: str,
        include_all_drives: bool,
        drive_id: Optional[str] = None,
        context: str = "",
    ) -> AsyncGenerator[ChunkEntity, None]:
        """Generate file entities from a file listing."""
        try:
            async for file_obj in self._list_files(
                client, corpora, include_all_drives, drive_id, context
            ):
                try:
                    # Get file entity (might be None for trashed files)
                    file_entity = self._build_file_entity(file_obj)

                    # Skip if the entity was None (likely a trashed file)
                    if not file_entity:
                        continue

                    # Process the entity if it has a download URL
                    if file_entity.download_url:
                        # Note: process_file_entity now uses the token manager automatically
                        self.logger.debug(
                            f"Processing file entity: {file_entity.file_id} '{file_entity.name}'"
                        )
                        processed_entity = await self.process_file_entity(file_entity=file_entity)
<<<<<<< HEAD
=======
                        self.logger.debug(
                            f"Processed result: {'yielded' if processed_entity else 'skipped'}"
                        )
>>>>>>> 5beef810

                        # Yield the entity even if skipped - the entity processor will handle it
                        if processed_entity:
                            yield processed_entity
                except Exception as e:
                    error_context = f"in drive {drive_id}" if drive_id else "in MY DRIVE"
                    self.logger.error(
                        f"Failed to process file {file_obj.get('name', 'unknown')} "
                        f"{error_context}: {str(e)}"
                    )
                    # Continue processing other files instead of raising
                    continue

        except Exception as e:
            self.logger.error(f"Critical exception in _generate_file_entities: {str(e)}")
            # Don't re-raise - let the generator complete

<<<<<<< HEAD
    async def generate_entities(self) -> AsyncGenerator[ChunkEntity, None]:
        """Generate Google Drive entities with incremental support via Changes API.
=======
    async def generate_entities(self) -> AsyncGenerator[ChunkEntity, None]:  # noqa: C901
        """Generate all Google Drive entities.
>>>>>>> 5beef810

        Behavior:
        - If no cursor token exists: perform a FULL sync (shared drives + files), then store
          the current startPageToken for the next incremental run.
        - If a cursor token exists: perform INCREMENTAL sync using the Changes API. Emit
          deletion entities for removed files and upsert entities for changed files.
        """
        try:
            async with httpx.AsyncClient() as client:
<<<<<<< HEAD
                cursor_field, last_token = await self._resolve_cursor_and_token()
                if last_token:
                    async for entity in self._run_incremental_sync(
                        client, last_token, cursor_field
                    ):
                        yield entity
                else:
                    async for entity in self._run_full_sync(client):
                        yield entity
        except Exception as e:
            self.logger.error(f"Critical error in generate_entities: {str(e)}")

    async def _resolve_cursor_and_token(self) -> tuple[Optional[str], Optional[str]]:
        """Resolve effective cursor field and last token from cursor data."""
        cursor_field = self.get_effective_cursor_field() or self.get_default_cursor_field()
        if cursor_field and cursor_field != self.get_default_cursor_field():
            self.validate_cursor_field(cursor_field)
        cursor_data = self._get_cursor_data()
        last_token = cursor_data.get(cursor_field) if cursor_field else None
        return cursor_field, last_token

    async def _run_incremental_sync(
        self, client: httpx.AsyncClient, last_token: str, cursor_field: Optional[str]
    ) -> AsyncGenerator[ChunkEntity, None]:
        """Execute the incremental sync flow using the Changes API."""
        self.logger.info(f"Google Drive incremental sync using token field '{cursor_field}'")
        self._latest_new_start_page_token = None
        async for change in self._iterate_changes(client, last_token):
            try:
                if change.get("changeType") == "drive":
                    continue
                if change.get("removed", False):
                    file_id = change.get("fileId")
                    if not file_id:
                        continue
                    yield GoogleDriveFileDeletionEntity(
                        entity_id=file_id, file_id=file_id, deletion_status="removed"
                    )
                    continue
                file_obj = change.get("file")
                if not file_obj:
                    continue
                file_entity = self._build_file_entity(file_obj)
                if not file_entity:
                    continue
                processed_entity = await self.process_file_entity(file_entity=file_entity)
                if processed_entity:
                    yield processed_entity
            except Exception as e:
                self.logger.error(f"Error processing change: {str(e)}")
                continue

        new_token = getattr(self, "_latest_new_start_page_token", None)
        if new_token:
            self._update_cursor_data(new_token)
            self.logger.info("Updated cursor with newStartPageToken for next run")
        else:
            self.logger.info("No newStartPageToken returned; cursor unchanged")

    async def _run_full_sync(self, client: httpx.AsyncClient) -> AsyncGenerator[ChunkEntity, None]:
        """Execute the initial full sync flow (drives + files) and store start token."""
        self.logger.info("Google Drive FULL sync (no cursor token found)")
        try:
            async for drive_entity in self._generate_drive_entities(client):
                yield drive_entity

            drive_ids = []
            async for drive_obj in self._list_drives(client):
                drive_ids.append(drive_obj["id"])

            for drive_id in drive_ids:
                try:
                    async for file_entity in self._generate_file_entities(
                        client,
                        corpora="drive",
                        include_all_drives=True,
                        drive_id=drive_id,
                        context=f"drive {drive_id}",
                    ):
                        yield file_entity
                except Exception as e:
                    self.logger.error(f"Error processing shared drive {drive_id}: {str(e)}")
                    continue
        except Exception as e:
            self.logger.error(f"Error in shared drives phase: {str(e)}")

        try:
            async for mydrive_file_entity in self._generate_file_entities(
                client, corpora="user", include_all_drives=False, context="MY DRIVE"
            ):
                yield mydrive_file_entity
        except Exception as e:
            self.logger.error(f"Error processing My Drive files: {str(e)}")

        try:
            start_token = await self._get_start_page_token(client)
            self._update_cursor_data(start_token)
            self.logger.info("Stored startPageToken after full sync for next incremental run")
        except Exception as e:
            self.logger.error(f"Failed to fetch and store startPageToken after full sync: {e}")
=======
                patterns: List[str] = getattr(self, "include_patterns", []) or []
                self.logger.debug(f"Include patterns: {patterns}")

                # 1) Always yield shared drives as entities
                try:
                    async for drive_entity in self._generate_drive_entities(client):
                        yield drive_entity
                except Exception as e:
                    self.logger.error(f"Error generating drive entities: {str(e)}")

                # Prepare shared drive IDs for file processing
                drive_ids: List[str] = []
                try:
                    async for drive_obj in self._list_drives(client):
                        drive_ids.append(drive_obj["id"])
                except Exception as e:
                    self.logger.error(f"Error listing shared drives: {str(e)}")

                # If no include patterns: default behavior (all files in drives + My Drive)
                if not patterns:
                    for drive_id in drive_ids:
                        try:
                            async for file_entity in self._generate_file_entities(
                                client,
                                corpora="drive",
                                include_all_drives=True,
                                drive_id=drive_id,
                                context=f"drive {drive_id}",
                            ):
                                yield file_entity
                        except Exception as e:
                            self.logger.error(f"Error processing shared drive {drive_id}: {str(e)}")
                            continue
>>>>>>> 5beef810

                    try:
                        async for mydrive_file_entity in self._generate_file_entities(
                            client, corpora="user", include_all_drives=False, context="MY DRIVE"
                        ):
                            yield mydrive_file_entity
                    except Exception as e:
                        self.logger.error(f"Error processing My Drive files: {str(e)}")
                    return

                # INCLUDE MODE: Resolve patterns and traverse only matched subtrees
                # Shared drives first
                for drive_id in drive_ids:
                    try:
                        # Resolve and traverse per pattern to keep logic simple and precise
                        for p in patterns:
                            roots, fname_glob = await self._resolve_pattern_to_roots(
                                client,
                                corpora="drive",
                                include_all_drives=True,
                                drive_id=drive_id,
                                pattern=p,
                            )
                            if roots:
                                async for file_obj in self._traverse_and_yield_files(
                                    client,
                                    corpora="drive",
                                    include_all_drives=True,
                                    drive_id=drive_id,
                                    start_folder_ids=list(set(roots)),
                                    filename_glob=fname_glob,
                                    context=f"drive {drive_id}",
                                ):
                                    file_entity = self._build_file_entity(file_obj)
                                    if not file_entity:
                                        continue
                                    processed_entity = await self.process_file_entity(
                                        file_entity=file_entity
                                    )
                                    if processed_entity:
                                        yield processed_entity

                        # Filename-only patterns (no folder segments) -> global name search
                        filename_only_patterns = [p for p in patterns if "/" not in p]
                        import fnmatch as _fn

                        for pat in filename_only_patterns:
                            async for file_obj in self._list_files(
                                client,
                                corpora="drive",
                                include_all_drives=True,
                                drive_id=drive_id,
                                context=f"drive {drive_id}",
                            ):
                                name = file_obj.get("name", "")
                                matched = _fn.fnmatch(name, pat)
                                self.logger.debug(
                                    f"Encountered file: {name} ({file_obj.get('id')}) "
                                    f"matched={matched} "
                                    f"pattern={pat}"
                                )
                                if matched:
                                    file_entity = self._build_file_entity(file_obj)
                                    if not file_entity:
                                        continue
                                    processed_entity = await self.process_file_entity(
                                        file_entity=file_entity
                                    )
                                    if processed_entity:
                                        yield processed_entity

                    except Exception as e:
                        self.logger.error(f"Include mode error for drive {drive_id}: {str(e)}")

                # My Drive include patterns
                try:
                    for p in patterns:
                        roots, fname_glob = await self._resolve_pattern_to_roots(
                            client,
                            corpora="user",
                            include_all_drives=False,
                            drive_id=None,
                            pattern=p,
                        )
                        if roots:
                            async for file_obj in self._traverse_and_yield_files(
                                client,
                                corpora="user",
                                include_all_drives=False,
                                drive_id=None,
                                start_folder_ids=list(set(roots)),
                                filename_glob=fname_glob,
                                context="MY DRIVE",
                            ):
                                file_entity = self._build_file_entity(file_obj)
                                if not file_entity:
                                    continue
                                processed_entity = await self.process_file_entity(
                                    file_entity=file_entity
                                )
                                if processed_entity:
                                    yield processed_entity

                    filename_only_patterns = [p for p in patterns if "/" not in p]
                    import fnmatch as _fn

                    for pat in filename_only_patterns:
                        async for file_obj in self._list_files(
                            client,
                            corpora="user",
                            include_all_drives=False,
                            drive_id=None,
                            context="MY DRIVE",
                        ):
                            name = file_obj.get("name", "")
                            if _fn.fnmatch(name, pat):
                                file_entity = self._build_file_entity(file_obj)
                                if not file_entity:
                                    continue
                                processed_entity = await self.process_file_entity(
                                    file_entity=file_entity
                                )
                                if processed_entity:
                                    yield processed_entity

                except Exception as e:
                    self.logger.error(f"Include mode error for My Drive: {str(e)}")

        except Exception as e:
            self.logger.error(f"Critical error in generate_entities: {str(e)}")<|MERGE_RESOLUTION|>--- conflicted
+++ resolved
@@ -25,7 +25,6 @@
 from airweave.platform.entities._base import ChunkEntity
 from airweave.platform.entities.google_drive import (
     GoogleDriveDriveEntity,
-    GoogleDriveFileDeletionEntity,
     GoogleDriveFileEntity,
 )
 from airweave.platform.sources._base import BaseSource
@@ -759,12 +758,9 @@
                             f"Processing file entity: {file_entity.file_id} '{file_entity.name}'"
                         )
                         processed_entity = await self.process_file_entity(file_entity=file_entity)
-<<<<<<< HEAD
-=======
                         self.logger.debug(
                             f"Processed result: {'yielded' if processed_entity else 'skipped'}"
                         )
->>>>>>> 5beef810
 
                         # Yield the entity even if skipped - the entity processor will handle it
                         if processed_entity:
@@ -782,13 +778,8 @@
             self.logger.error(f"Critical exception in _generate_file_entities: {str(e)}")
             # Don't re-raise - let the generator complete
 
-<<<<<<< HEAD
-    async def generate_entities(self) -> AsyncGenerator[ChunkEntity, None]:
-        """Generate Google Drive entities with incremental support via Changes API.
-=======
     async def generate_entities(self) -> AsyncGenerator[ChunkEntity, None]:  # noqa: C901
         """Generate all Google Drive entities.
->>>>>>> 5beef810
 
         Behavior:
         - If no cursor token exists: perform a FULL sync (shared drives + files), then store
@@ -798,108 +789,6 @@
         """
         try:
             async with httpx.AsyncClient() as client:
-<<<<<<< HEAD
-                cursor_field, last_token = await self._resolve_cursor_and_token()
-                if last_token:
-                    async for entity in self._run_incremental_sync(
-                        client, last_token, cursor_field
-                    ):
-                        yield entity
-                else:
-                    async for entity in self._run_full_sync(client):
-                        yield entity
-        except Exception as e:
-            self.logger.error(f"Critical error in generate_entities: {str(e)}")
-
-    async def _resolve_cursor_and_token(self) -> tuple[Optional[str], Optional[str]]:
-        """Resolve effective cursor field and last token from cursor data."""
-        cursor_field = self.get_effective_cursor_field() or self.get_default_cursor_field()
-        if cursor_field and cursor_field != self.get_default_cursor_field():
-            self.validate_cursor_field(cursor_field)
-        cursor_data = self._get_cursor_data()
-        last_token = cursor_data.get(cursor_field) if cursor_field else None
-        return cursor_field, last_token
-
-    async def _run_incremental_sync(
-        self, client: httpx.AsyncClient, last_token: str, cursor_field: Optional[str]
-    ) -> AsyncGenerator[ChunkEntity, None]:
-        """Execute the incremental sync flow using the Changes API."""
-        self.logger.info(f"Google Drive incremental sync using token field '{cursor_field}'")
-        self._latest_new_start_page_token = None
-        async for change in self._iterate_changes(client, last_token):
-            try:
-                if change.get("changeType") == "drive":
-                    continue
-                if change.get("removed", False):
-                    file_id = change.get("fileId")
-                    if not file_id:
-                        continue
-                    yield GoogleDriveFileDeletionEntity(
-                        entity_id=file_id, file_id=file_id, deletion_status="removed"
-                    )
-                    continue
-                file_obj = change.get("file")
-                if not file_obj:
-                    continue
-                file_entity = self._build_file_entity(file_obj)
-                if not file_entity:
-                    continue
-                processed_entity = await self.process_file_entity(file_entity=file_entity)
-                if processed_entity:
-                    yield processed_entity
-            except Exception as e:
-                self.logger.error(f"Error processing change: {str(e)}")
-                continue
-
-        new_token = getattr(self, "_latest_new_start_page_token", None)
-        if new_token:
-            self._update_cursor_data(new_token)
-            self.logger.info("Updated cursor with newStartPageToken for next run")
-        else:
-            self.logger.info("No newStartPageToken returned; cursor unchanged")
-
-    async def _run_full_sync(self, client: httpx.AsyncClient) -> AsyncGenerator[ChunkEntity, None]:
-        """Execute the initial full sync flow (drives + files) and store start token."""
-        self.logger.info("Google Drive FULL sync (no cursor token found)")
-        try:
-            async for drive_entity in self._generate_drive_entities(client):
-                yield drive_entity
-
-            drive_ids = []
-            async for drive_obj in self._list_drives(client):
-                drive_ids.append(drive_obj["id"])
-
-            for drive_id in drive_ids:
-                try:
-                    async for file_entity in self._generate_file_entities(
-                        client,
-                        corpora="drive",
-                        include_all_drives=True,
-                        drive_id=drive_id,
-                        context=f"drive {drive_id}",
-                    ):
-                        yield file_entity
-                except Exception as e:
-                    self.logger.error(f"Error processing shared drive {drive_id}: {str(e)}")
-                    continue
-        except Exception as e:
-            self.logger.error(f"Error in shared drives phase: {str(e)}")
-
-        try:
-            async for mydrive_file_entity in self._generate_file_entities(
-                client, corpora="user", include_all_drives=False, context="MY DRIVE"
-            ):
-                yield mydrive_file_entity
-        except Exception as e:
-            self.logger.error(f"Error processing My Drive files: {str(e)}")
-
-        try:
-            start_token = await self._get_start_page_token(client)
-            self._update_cursor_data(start_token)
-            self.logger.info("Stored startPageToken after full sync for next incremental run")
-        except Exception as e:
-            self.logger.error(f"Failed to fetch and store startPageToken after full sync: {e}")
-=======
                 patterns: List[str] = getattr(self, "include_patterns", []) or []
                 self.logger.debug(f"Include patterns: {patterns}")
 
@@ -933,7 +822,6 @@
                         except Exception as e:
                             self.logger.error(f"Error processing shared drive {drive_id}: {str(e)}")
                             continue
->>>>>>> 5beef810
 
                     try:
                         async for mydrive_file_entity in self._generate_file_entities(
