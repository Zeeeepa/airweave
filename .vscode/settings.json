--- conflicted
+++ resolved
@@ -1,45 +1,4 @@
 {
-<<<<<<< HEAD
-  "python.testing.pytestArgs": ["."],
-  "python.testing.unittestEnabled": false,
-  "python.testing.pytestEnabled": true,
-  "python.testing.cwd": "${workspaceFolder}/backend",
-  "python.analysis.extraPaths": ["${workspaceFolder}/backend"],
-  "python.defaultInterpreterPath": "${command:python.interpreterPath}",
-  "python.testing.pytestPath": "${command:python.interpreterPath}",
-  "python.testing.autoTestDiscoverOnSaveEnabled": true,
-  "python.debugOptions": [
-    "RedirectOutput",
-    "DebugStdLib",
-    "ShowReturnValue",
-    "Django"
-  ],
-  "black-formatter.args": ["--line-length", "100"],
-  "editor.codeActionsOnSave": {
-    "source.fixAll.ruff": "always",
-    "source.fixAll.eslint": "always",
-    "source.formatAll.ruff": "always"
-  },
-  "editor.formatOnSave": true,
-  // "ruff.format.args": [
-  //     "--extend-exclude=fern/**"
-  // ],
-  "[mdx]": {
-    "editor.formatOnSave": false,
-    "editor.formatOnPaste": false,
-    "editor.formatOnType": false,
-    "editor.defaultFormatter": null
-  },
-  "[markdown]": {
-    "editor.formatOnSave": false,
-    "editor.formatOnPaste": false,
-    "editor.formatOnType": false,
-    "editor.defaultFormatter": null
-  },
-  "files.watcherExclude": {
-    "**/fern/**": true
-  }
-=======
     "python.testing.pytestArgs": [
         "."
     ],
@@ -88,5 +47,4 @@
     "files.watcherExclude": {
         "**/fern/**": true
     }
->>>>>>> 9ed72e3f
 }