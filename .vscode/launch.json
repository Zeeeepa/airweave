--- conflicted
+++ resolved
@@ -21,14 +21,7 @@
             "preLaunchTask": "start-docker-services",
             "envFile": "${workspaceFolder}/.env",
             "env": {
-<<<<<<< HEAD
                 "LOCAL_DEVELOPMENT": "true"
-=======
-                "LOCAL_DEVELOPMENT": "true",
-                "NATIVE_WEAVIATE_HOST": "localhost",
-                "NATIVE_WEAVIATE_PORT": "8087",
-                "NATIVE_WEAVIATE_GRPC_PORT": "50052",
->>>>>>> 4322299b
             }
         },
         {
