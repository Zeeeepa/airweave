--- conflicted
+++ resolved
@@ -20,8 +20,6 @@
       "console": "integratedTerminal",
       "jinja": true,
       "justMyCode": true,
-
-<<<<<<< HEAD
       "envFile": "${workspaceFolder}/.env",
       "env": {
         "LOCAL_DEVELOPMENT": "true"
@@ -84,73 +82,4 @@
       "preLaunchTask": "start-docker-services"
     }
   ]
-=======
-            "envFile": "${workspaceFolder}/.env",
-            "env": {
-                "LOCAL_DEVELOPMENT": "true"
-            }
-        },
-        {
-            "name": "Python: Debug Test Method",
-            "type": "debugpy",
-            "request": "launch",
-            "purpose": [
-                "debug-test"
-            ],
-            "console": "integratedTerminal",
-            "justMyCode": false,
-            "cwd": "${workspaceFolder}/backend",
-            "env": {
-                "PYTHONPATH": "${workspaceFolder}/backend"
-            },
-            "python": "${command:python.interpreterPath}"
-        },
-        {
-            "name": "Python: Current Script with CWD",
-            "type": "debugpy",
-            "request": "launch",
-            "program": "${file}",
-            "console": "integratedTerminal",
-            "cwd": "${workspaceFolder}/backend",
-            "justMyCode": true
-        },
-        {
-            "name": "Temporal Worker",
-            "type": "debugpy",
-            "request": "launch",
-            "module": "airweave.platform.temporal.worker",
-            "python": "${command:python.interpreterPath}",
-            "console": "integratedTerminal",
-            "cwd": "${workspaceFolder}/backend",
-            "env": {
-                "PYTHONPATH": "${workspaceFolder}/backend"
-            },
-            "justMyCode": false,
-            "envFile": "${workspaceFolder}/.env"
-        },
-        {
-            "name": "Debug React",
-            "type": "chrome",
-            "request": "launch",
-            "url": "http://localhost:8080", // Update this to match your actual Vite port
-            "webRoot": "${workspaceFolder}/frontend",
-            "runtimeExecutable": "/Applications/Google Chrome.app/Contents/MacOS/Google Chrome",
-            "sourceMapPathOverrides": {
-                "webpack:///./src/*": "${webRoot}/src/*",
-                "webpack:///src/*": "${webRoot}/src/*"
-            },
-        }
-    ],
-    "compounds": [
-        {
-            "name": "Full Dev Stack",
-            "configurations": [
-                "FastAPI",
-                "Temporal Worker"
-            ],
-            "stopAll": true,
-            "preLaunchTask": "start-dev-stack"
-        }
-    ]
->>>>>>> 974c6f28
 }