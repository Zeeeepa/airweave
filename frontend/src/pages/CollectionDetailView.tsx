--- conflicted
+++ resolved
@@ -193,6 +193,7 @@
     name: string;
     description?: string;
     short_name: string;
+    readable_collection_id: string;
     config_fields?: Record<string, any>;
     sync_id?: string;
     organization_id: string;
@@ -931,79 +932,6 @@
 
                     {/* Source Connections Section */}
                     <div className="w-full max-w-[1000px] mt-8">
-<<<<<<< HEAD
-                        <div className={cn("flex flex-wrap", DESIGN_SYSTEM.spacing.gaps.standard)}>
-                            {sourceConnections.map((connection) => (
-                                <div
-                                    key={connection.id}
-                                    className={cn(
-                                        DESIGN_SYSTEM.buttons.heights.primary,
-                                        "flex items-center overflow-hidden flex-shrink-0 flex-grow-0 cursor-pointer",
-                                        DESIGN_SYSTEM.spacing.gaps.standard,
-                                        DESIGN_SYSTEM.buttons.padding.secondary,
-                                        "py-2",
-                                        DESIGN_SYSTEM.radius.button,
-                                        DESIGN_SYSTEM.transitions.standard,
-                                        selectedConnection?.id === connection.id
-                                            ? isDark
-                                                ? "border-2 border-primary bg-gray-900"
-                                                : "border-2 border-primary bg-white"
-                                            : isDark
-                                                ? "border border-border bg-gray-900 hover:bg-muted"
-                                                : "border border-border bg-white hover:bg-muted"
-                                    )}
-                                    onClick={() => handleSelectConnection(connection)}
-                                >
-                                    {getConnectionStatusIndicator(connection)}
-
-                                    <div className={cn(
-                                        "rounded-md flex items-center justify-center overflow-hidden flex-shrink-0",
-                                    )}>
-                                        <img
-                                            src={getAppIconUrl(connection.short_name, resolvedTheme)}
-                                            alt={connection.name}
-                                            className={cn(DESIGN_SYSTEM.icons.large, "object-contain")}
-                                        />
-                                    </div>
-                                    <div className="flex-1 min-w-0">
-                                        <span className={cn(
-                                            DESIGN_SYSTEM.typography.sizes.header,
-                                            DESIGN_SYSTEM.typography.weights.medium,
-                                            "truncate block text-foreground"
-                                        )}>{connection.name}</span>
-                                    </div>
-                                </div>
-                            ))}
-
-                            {/* Add Source Button - Now in the source connections row */}
-                            <TooltipProvider delayDuration={0}>
-                                <Tooltip>
-                                    <TooltipTrigger asChild>
-                                        <div
-                                            className={cn(
-                                                DESIGN_SYSTEM.buttons.heights.primary,
-                                                "flex items-center overflow-hidden flex-shrink-0 flex-grow-0 cursor-pointer",
-                                                DESIGN_SYSTEM.spacing.gaps.standard,
-                                                DESIGN_SYSTEM.buttons.padding.secondary,
-                                                "py-2",
-                                                DESIGN_SYSTEM.radius.button,
-                                                DESIGN_SYSTEM.transitions.standard,
-                                                "border-2 border-dashed",
-                                                (!sourceConnectionsAllowed || !entitiesAllowed || isCheckingUsage)
-                                                    ? "opacity-50 cursor-not-allowed border-border border"
-                                                    : isDark
-                                                        ? "border-blue-500 bg-blue-500/35 hover:bg-blue-500/20 hover:border-blue-400/80 border"
-                                                        : "border-blue-400 bg-blue-50 hover:bg-blue-100 hover:border-blue-400 border"
-                                            )}
-                                            onClick={(!sourceConnectionsAllowed || !entitiesAllowed || isCheckingUsage) ? undefined : () => setShowAddSourceDialog(true)}
-                                        >
-                                            <Plus className={cn(
-                                                DESIGN_SYSTEM.icons.large,
-                                                (!sourceConnectionsAllowed || !entitiesAllowed || isCheckingUsage)
-                                                    ? "text-black"
-                                                    : isDark ? "text-white" : "text-black"
-                                            )} strokeWidth={1.5} />
-=======
                         {sourceConnections.length > 0 && (
                             <div className={cn("flex flex-wrap", DESIGN_SYSTEM.spacing.gaps.standard)}>
                                 {sourceConnections.map((connection) => (
@@ -1039,53 +967,16 @@
                                             />
                                         </div>
                                         <div className="flex-1 min-w-0">
->>>>>>> 474810b0
                                             <span className={cn(
                                                 DESIGN_SYSTEM.typography.sizes.header,
                                                 DESIGN_SYSTEM.typography.weights.medium,
                                                 "truncate block text-foreground"
                                             )}>{connection.name}</span>
                                         </div>
-<<<<<<< HEAD
-                                    </TooltipTrigger>
-                                    {(!entitiesAllowed || !sourceConnectionsAllowed) && (
-                                        <TooltipContent className="max-w-xs">
-                                            <p className={DESIGN_SYSTEM.typography.sizes.body}>
-                                                {(!entitiesAllowed && entitiesCheckDetails?.reason === 'usage_limit_exceeded') && (
-                                                    <>Entity processing limit reached.{' '}
-                                                        <a href="/organization/settings?tab=billing" className="underline" onClick={(e) => e.stopPropagation()}>Upgrade your plan</a>
-                                                        {' '}to add new sources.
-                                                    </>
-                                                )}
-                                                {(!entitiesAllowed && entitiesCheckDetails?.reason === 'payment_required') && (
-                                                    <>Billing issue detected.{' '}
-                                                        <a href="/organization/settings?tab=billing" className="underline" onClick={(e) => e.stopPropagation()}>Update billing</a>
-                                                        {' '}to add new sources.
-                                                    </>
-                                                )}
-                                                {(entitiesAllowed && !sourceConnectionsAllowed && sourceConnectionCheckDetails?.reason === 'usage_limit_exceeded') && (
-                                                    <>Source connection limit reached.{' '}
-                                                        <a href="/organization/settings?tab=billing" className="underline" onClick={(e) => e.stopPropagation()}>Upgrade your plan</a>
-                                                        {' '}for more connections.
-                                                    </>
-                                                )}
-                                                {(entitiesAllowed && !sourceConnectionsAllowed && sourceConnectionCheckDetails?.reason === 'payment_required') && (
-                                                    <>Billing issue detected.{' '}
-                                                        <a href="/organization/settings?tab=billing" className="underline" onClick={(e) => e.stopPropagation()}>Update billing</a>
-                                                        {' '}to add new sources.
-                                                    </>
-                                                )}
-                                            </p>
-                                        </TooltipContent>
-                                    )}
-                                </Tooltip>
-                            </TooltipProvider>
-                        </div>
-=======
                                     </div>
                                 ))}
 
-                                {/* Add Source Button - Only show when there are existing connections */}
+                                {/* Add Source Button - Row (main UI + usage gating) */}
                                 <TooltipProvider delayDuration={100}>
                                     <Tooltip>
                                         <TooltipTrigger asChild>
@@ -1099,17 +990,17 @@
                                                     DESIGN_SYSTEM.radius.button,
                                                     DESIGN_SYSTEM.transitions.standard,
                                                     "border border-dashed",
-                                                    (!sourceConnectionsAllowed || isCheckingUsage)
+                                                    (!sourceConnectionsAllowed || !entitiesAllowed || isCheckingUsage)
                                                         ? "opacity-50 cursor-not-allowed border-gray-300 dark:border-gray-700"
                                                         : isDark
                                                             ? "border-blue-500/30 bg-blue-500/5 hover:bg-blue-500/15 hover:border-blue-400/40"
                                                             : "border-blue-400/40 bg-blue-50/30 hover:bg-blue-50/70 hover:border-blue-400/50"
                                                 )}
-                                                onClick={(!sourceConnectionsAllowed || isCheckingUsage) ? undefined : handleAddSource}
+                                                onClick={(!sourceConnectionsAllowed || !entitiesAllowed || isCheckingUsage) ? undefined : handleAddSource}
                                             >
                                                 <Plus className={cn(
                                                     DESIGN_SYSTEM.icons.large,
-                                                    (!sourceConnectionsAllowed || isCheckingUsage)
+                                                    (!sourceConnectionsAllowed || !entitiesAllowed || isCheckingUsage)
                                                         ? "text-gray-400"
                                                         : isDark ? "text-blue-400" : "text-blue-500"
                                                 )} strokeWidth={1.5} />
@@ -1120,18 +1011,33 @@
                                                 )}>Add Source</span>
                                             </div>
                                         </TooltipTrigger>
-                                        {!sourceConnectionsAllowed && sourceConnectionCheckDetails?.reason === 'usage_limit_exceeded' && (
+                                        {(!entitiesAllowed || !sourceConnectionsAllowed) && (
                                             <TooltipContent className="max-w-xs">
                                                 <p className={DESIGN_SYSTEM.typography.sizes.body}>
-                                                    Source connection limit reached.{' '}
-                                                    <a
-                                                        href="/organization/settings?tab=billing"
-                                                        className="underline"
-                                                        onClick={(e) => e.stopPropagation()}
-                                                    >
-                                                        Upgrade your plan
-                                                    </a>
-                                                    {' '}for more connections.
+                                                    {(!entitiesAllowed && entitiesCheckDetails?.reason === 'usage_limit_exceeded') && (
+                                                        <>Entity processing limit reached.{' '}
+                                                            <a href="/organization/settings?tab=billing" className="underline" onClick={(e) => e.stopPropagation()}>Upgrade your plan</a>
+                                                            {' '}to add new sources.
+                                                        </>
+                                                    )}
+                                                    {(!entitiesAllowed && entitiesCheckDetails?.reason === 'payment_required') && (
+                                                        <>Billing issue detected.{' '}
+                                                            <a href="/organization/settings?tab=billing" className="underline" onClick={(e) => e.stopPropagation()}>Update billing</a>
+                                                            {' '}to add new sources.
+                                                        </>
+                                                    )}
+                                                    {(entitiesAllowed && !sourceConnectionsAllowed && sourceConnectionCheckDetails?.reason === 'usage_limit_exceeded') && (
+                                                        <>Source connection limit reached.{' '}
+                                                            <a href="/organization/settings?tab=billing" className="underline" onClick={(e) => e.stopPropagation()}>Upgrade your plan</a>
+                                                            {' '}for more connections.
+                                                        </>
+                                                    )}
+                                                    {(entitiesAllowed && !sourceConnectionsAllowed && sourceConnectionCheckDetails?.reason === 'payment_required') && (
+                                                        <>Billing issue detected.{' '}
+                                                            <a href="/organization/settings?tab=billing" className="underline" onClick={(e) => e.stopPropagation()}>Update billing</a>
+                                                            {' '}to add new sources.
+                                                        </>
+                                                    )}
                                                 </p>
                                             </TooltipContent>
                                         )}
@@ -1139,7 +1045,6 @@
                                 </TooltipProvider>
                             </div>
                         )}
->>>>>>> 474810b0
 
                         {sourceConnections.length === 0 && (
                             <div className={cn(
@@ -1148,10 +1053,6 @@
                                     ? "border-gray-700 bg-gray-900/30"
                                     : "border-gray-200 bg-gray-50/50"
                             )}>
-<<<<<<< HEAD
-                                <p className="mb-2">No source connections found.</p>
-                                <TooltipProvider delayDuration={0}>
-=======
                                 <div className={cn(
                                     "w-12 h-12 rounded-full flex items-center justify-center mb-4",
                                     isDark
@@ -1178,23 +1079,12 @@
                                 </p>
 
                                 <TooltipProvider delayDuration={100}>
->>>>>>> 474810b0
                                     <Tooltip>
                                         <TooltipTrigger asChild>
                                             <span tabIndex={0}>
                                                 <button
                                                     type="button"
                                                     className={cn(
-<<<<<<< HEAD
-                                                        "mt-2",
-                                                        DESIGN_SYSTEM.buttons.heights.secondary,
-                                                        DESIGN_SYSTEM.buttons.padding.secondary,
-                                                        isDark ? "border-border-border hover:bg-muted" : "border-border hover:bg-muted",
-                                                        (!sourceConnectionsAllowed || !entitiesAllowed || isCheckingUsage) && "opacity-50 cursor-not-allowed"
-                                                    )}
-                                                    onClick={() => { if (!sourceConnectionsAllowed || !entitiesAllowed || isCheckingUsage) return; setShowAddSourceDialog(true); }}
-                                                    disabled={!sourceConnectionsAllowed || !entitiesAllowed || isCheckingUsage}
-=======
                                                         "inline-flex items-center justify-center",
                                                         "h-9 px-4 py-2",
                                                         "text-sm font-medium",
@@ -1209,7 +1099,6 @@
                                                     )}
                                                     onClick={(!sourceConnectionsAllowed || isCheckingUsage) ? undefined : handleAddSource}
                                                     disabled={!sourceConnectionsAllowed || isCheckingUsage}
->>>>>>> 474810b0
                                                 >
                                                     <Plus className="h-4 w-4 mr-1.5" strokeWidth={2} />
                                                     Connect a source
