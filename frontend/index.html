<!DOCTYPE html>
<html lang="en">

<head>
  <meta charset="UTF-8" />
  <meta name="viewport" content="width=device-width, initial-scale=1.0" />
  <title>Airweave</title>
  <meta name="description" content="Make Any App Searchable For Agents" />
  <meta name="author" content="Airweave" />
  <meta property="og:image" content="/thumbnail.png" />
  <script>
    // On page load or when changing themes, best to add inline in `head` to avoid FOUC
    (function () {
      const storageKey = "airweave-ui-theme";
      const theme = localStorage.getItem(storageKey);

      if (theme === "dark" || (theme === null && window.matchMedia("(prefers-color-scheme: dark)").matches)) {
        document.documentElement.classList.add("dark");
      } else if (theme === "light" || theme === null) {
        document.documentElement.classList.add("light");
      }
    })();
  </script>
<<<<<<< HEAD
  <!-- PostHog is now initialized from React app via posthog-js npm package for better security (CASA-6) -->
=======
>>>>>>> ee829997
</head>

<body>
  <div id="root"></div>
  <script type="module" src="/src/main.tsx"></script>
</body>

</html><|MERGE_RESOLUTION|>--- conflicted
+++ resolved
@@ -21,10 +21,6 @@
       }
     })();
   </script>
-<<<<<<< HEAD
-  <!-- PostHog is now initialized from React app via posthog-js npm package for better security (CASA-6) -->
-=======
->>>>>>> ee829997
 </head>
 
 <body>
